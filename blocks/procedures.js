--- conflicted
+++ resolved
@@ -41,8 +41,8 @@
    */
   init: function() {
     var nameField = new Blockly.FieldTextInput(
-      Blockly.Msg.PROCEDURES_DEFRETURN_PROCEDURE,
-      Blockly.Procedures.rename);
+        Blockly.Msg.PROCEDURES_DEFNORETURN_PROCEDURE,
+        Blockly.Procedures.rename);
     nameField.setSpellcheck(false);
     this.appendDummyInput()
         .appendField(Blockly.Msg.PROCEDURES_DEFNORETURN_TITLE)
@@ -453,13 +453,8 @@
         .appendField(this.id, 'NAME');
     this.setPreviousStatement(true);
     this.setNextStatement(true);
-<<<<<<< HEAD
     this.setColour(Blockly.Blocks.procedures.HUE);
     // Tooltip is set in renameProcedure.
-=======
-    this.setColour(Blockly.CAT_PROCEDURE_RGB);
-    // Tooltip is set in domToMutation.
->>>>>>> ef5e543e
     this.setHelpUrl(Blockly.Msg.PROCEDURES_CALLNORETURN_HELPURL);
     this.arguments_ = [];
     this.quarkConnections_ = {};
@@ -732,7 +727,7 @@
     this.setInputsInline(true);
     this.setPreviousStatement(true);
     this.setNextStatement(true);
-    this.setColour(Blockly.CAT_PROCEDURE_RGB);
+    this.setColour(Blockly.Blocks.procedures.HUE);
     this.setTooltip(Blockly.Msg.PROCEDURES_IFRETURN_TOOLTIP);
     this.setHelpUrl(Blockly.Msg.PROCEDURES_IFRETURN_HELPURL);
     this.hasReturnValue_ = true;
@@ -796,7 +791,6 @@
     } else {
       this.setWarningText(Blockly.Msg.PROCEDURES_IFRETURN_WARNING);
     }
-<<<<<<< HEAD
   },
   /**
    * List of block types that are functions and thus do not need warnings.
@@ -804,9 +798,6 @@
    * Blockly.Blocks['procedures_ifreturn'].FUNCTION_TYPES.push('custom_func');
    */
   FUNCTION_TYPES: ['procedures_defnoreturn', 'procedures_defreturn']
-};
-=======
-  }
 };
 
 Blockly.Blocks['robProcedures_defnoreturn'] = {
@@ -1687,4 +1678,3 @@
     }
   }
 };
->>>>>>> ef5e543e
