/**
 * @license
 * Visual Blocks Editor
 *
 * Copyright 2012 Google Inc.
 * https://developers.google.com/blockly/
 *
 * Licensed under the Apache License, Version 2.0 (the "License");
 * you may not use this file except in compliance with the License.
 * You may obtain a copy of the License at
 *
 *   http://www.apache.org/licenses/LICENSE-2.0
 *
 * Unless required by applicable law or agreed to in writing, software
 * distributed under the License is distributed on an "AS IS" BASIS,
 * WITHOUT WARRANTIES OR CONDITIONS OF ANY KIND, either express or implied.
 * See the License for the specific language governing permissions and
 * limitations under the License.
 */

/**
 * @fileoverview Variable blocks for Blockly.
 * @author fraser@google.com (Neil Fraser)
 */
'use strict';

goog.provide('Blockly.Blocks.variables');

goog.require('Blockly.Blocks');


/**
 * Common HSV hue for all blocks in this category.
 */
Blockly.Blocks.variables.HUE = 330;

Blockly.Blocks['variables_get'] = {
  /**
   * Block for variable getter.
   * @this Blockly.Block
   */
  init: function() {
    this.setHelpUrl(Blockly.Msg.VARIABLES_GET_HELPURL);
    this.setColour(Blockly.Blocks.variables.HUE);
    this.appendDummyInput()
        .appendField(new Blockly.FieldVariable(
        Blockly.Msg.VARIABLES_DEFAULT_NAME), 'VAR');
    this.setOutput(true);
    this.setTooltip(Blockly.Msg.VARIABLES_GET_TOOLTIP);
    this.contextMenuMsg_ = Blockly.Msg.VARIABLES_GET_CREATE_SET;
    this.dataType_ = null;
  },
  /**
   * Return all variables referenced by this block.
   * @return {!Array.<string>} List of variable names.
   * @this Blockly.Block
   */
  getVars: function() {
    return [this.getFieldValue('VAR')];
  },
<<<<<<< HEAD
  setType: function(name, type) {
    this.dataType_ = type;
    this.changeOutput(this.dataType_);
  },
  mutationToDom: function() {
=======
  setType : function(name, type) {
    this.dataType_ = type;
    this.changeOutput(this.dataType_);
  },
  mutationToDom : function() {
>>>>>>> eae328ad
    if (!this.dataType_) {
      return null;
    }
    var container = document.createElement('mutation');
      if (this.dataType_) {
        container.setAttribute('datatype', this.dataType_);
      }
    return container;
  },
  /**
   * Parse XML to restore the output type.
   * @param {!Element} xmlElement XML storage element.
   * @this Blockly.Block
   */
<<<<<<< HEAD
  domToMutation: function(xmlElement) {
=======
  domToMutation : function(xmlElement) {
>>>>>>> eae328ad
    var dataType = xmlElement.getAttribute('datatype') || 
                   Blockly.Variables.getType(this.getFieldValue('VAR'));
    if (dataType && this.workspace.variableDeclaration) {
      this.dataType_ = dataType;
      this.changeOutput(this.dataType_);
    }
  },
  /**
   * Notification that a variable is renaming.
   * If the name matches one of this block's variables, rename it.
   * @param {string} oldName Previous name of variable.
   * @param {string} newName Renamed variable.
   * @this Blockly.Block
   */
  renameVar: function(oldName, newName) {
    if (Blockly.Names.equals(oldName, this.getFieldValue('VAR'))) {
      this.setFieldValue(newName, 'VAR');
    }
  },
  /**
   * Called whenever this block changes. Add error if this block is not
   * nested in its declaration procedure - for local variables only
   * @this Blockly.Block
   */
<<<<<<< HEAD
  onchange: function() {
    if (!this.workspace || !Blockly.getMainWorkspace().variableDeclaration) {
=======
  onchange : function() {
    if (this.isInFlyout || !this.workspace || !Blockly.getMainWorkspace().variableDeclaration) {
>>>>>>> eae328ad
      // Block has been deleted.
      return;
    }
    var name = this.getFieldValue('VAR');
    var procedure = Blockly.Variables.getProcedureName(name);
    if (procedure) {
      var legal = false;
      var block = this;
      do {
        if (block.type == 'robProcedures_defnoreturn' || block.type == 'robProcedures_defreturn') {
          if (block.getFieldValue('NAME') == procedure) {
            legal = true;
            break;
          }
        }
        // for loops only
        if (block.id === procedure) {
          legal = true;
          break;
        }
        if (procedure === 'global') {
          legal = true;
          break;
        }
        block = block.getSurroundParent();
      } while (block);
      if (legal) {
        this.setWarningText(null);
      } else {
        if ((parseFloat(procedure) == parseInt(procedure)) && !isNaN(procedure)) {
          this.setWarningText(Blockly.Msg.PROCEDURES_VARIABLES_LOOP_ERROR + this.getFieldValue('VAR'));
        } else {
          this.setWarningText(Blockly.Msg.PROCEDURES_VARIABLES_ERROR + procedure + Blockly.Msg.PROCEDURES_TITLE);
        }
      }
    }
  },
  contextMenuType_: 'variables_set',
  /**
   * Add menu option to create getter/setter block for this setter/getter.
   * @param {!Array} options List of menu options to add to.
   * @this Blockly.Block
   */
  customContextMenu: function(options) {
    var option = {enabled: true};
    var name = this.getFieldValue('VAR');
    option.text = this.contextMenuMsg_.replace('%1', name);
    var xmlField = goog.dom.createDom('field', null, name);
    xmlField.setAttribute('name', 'VAR');
    var xmlBlock = goog.dom.createDom('block', null, xmlField);
    xmlBlock.setAttribute('type', this.contextMenuType_);
    var mutation = goog.dom.createDom('mutation');
    xmlBlock.appendChild(mutation);
    option.callback = Blockly.ContextMenu.callbackFactory(this, xmlBlock);
    options.push(option);
  }
};

Blockly.Blocks['variables_set'] = {
  /**
   * Block for variable setter.
   * @this Blockly.Block
   */
  init: function() {
    this.jsonInit({
      "message0": Blockly.Msg.VARIABLES_SET,
      "args0": [
        {
          "type": "field_variable",
          "name": "VAR",
          "variable": Blockly.Msg.VARIABLES_DEFAULT_NAME
        },
        {
          "type": "input_value",
          "name": "VALUE"
        }
      ],
      "previousStatement": null,
      "nextStatement": null,
      "colour": Blockly.Blocks.variables.HUE,
      "tooltip": Blockly.Msg.VARIABLES_SET_TOOLTIP,
      "helpUrl": Blockly.Msg.VARIABLES_SET_HELPURL
    });
    this.contextMenuMsg_ = Blockly.Msg.VARIABLES_SET_CREATE_GET;
  },
  /**
   * Return all variables referenced by this block.
   * @return {!Array.<string>} List of variable names.
   * @this Blockly.Block
   */
  getVars: function() {
    return [this.getFieldValue('VAR')];
  },
<<<<<<< HEAD
  setType: function(name, type) {
    this.dataType_ = type;
    this.getInput('VALUE').setCheck(this.dataType_);
  },
  mutationToDom: function() {
=======
  setType : function(name, type) {
    this.dataType_ = type;
    this.getInput('VALUE').setCheck(this.dataType_);
  },
  mutationToDom : function() {
>>>>>>> eae328ad
    if (!this.dataType_) {
      return null;
    }
    var container = document.createElement('mutation');
      if (this.dataType_) {
        container.setAttribute('datatype', this.dataType_);
      }
    return container;
  },
  /**
   * Parse XML to restore the output type.
   * @param {!Element} xmlElement XML storage element.
   * @this Blockly.Block
   */
<<<<<<< HEAD
  domToMutation: function(xmlElement) {
=======
  domToMutation : function(xmlElement) {
>>>>>>> eae328ad
    var dataType = xmlElement.getAttribute('datatype') || 
                   Blockly.Variables.getType(this.getFieldValue('VAR'));
    if (dataType && this.workspace.variableDeclaration) {
      this.dataType_ = dataType;
      this.getInput('VALUE').setCheck(this.dataType_);
    }
  },
  /**
   * Notification that a variable is renaming.
   * If the name matches one of this block's variables, rename it.
   * @param {string} oldName Previous name of variable.
   * @param {string} newName Renamed variable.
   * @this Blockly.Block
   */
  renameVar: function(oldName, newName) {
    if (Blockly.Names.equals(oldName, this.getFieldValue('VAR'))) {
      this.setFieldValue(newName, 'VAR');
    }
  },
  onchange: Blockly.Blocks['variables_get'].onchange,
  contextMenuType_: 'variables_get',
  customContextMenu: Blockly.Blocks['variables_get'].customContextMenu
};

Blockly.Blocks['robGlobalvariables_declare'] = {
  /**
   * Block for variable decaration.
   * @this Blockly.Block
   */
  init: function() {
    this.setHelpUrl(Blockly.Msg.VARIABLES_SET_HELPURL);
    this.setColour(Blockly.CAT_ACTIVITY_RGB);
    var declType = new Blockly.FieldDropdown([
      [Blockly.Msg.VARIABLES_TYPE_NUMBER, 'Number'],
<<<<<<< HEAD
      [Blockly.Msg.VARIABLES_TYPE_BOOLEAN, 'Boolean'],
      [Blockly.Msg.VARIABLES_TYPE_STRING, 'String'],
      [Blockly.Msg.VARIABLES_TYPE_COLOUR, 'Colour'],
      [Blockly.Msg.VARIABLES_TYPE_CONNECTION, 'Connection' ],
      [Blockly.Msg.VARIABLES_TYPE_ARRAY_NUMBER, 'Array_Number'],
      [Blockly.Msg.VARIABLES_TYPE_ARRAY_BOOLEAN, 'Array_Boolean'],
      [Blockly.Msg.VARIABLES_TYPE_ARRAY_STRING, 'Array_String']
    ], function(option) {
      if (option && this.sourceBlock_.getFieldValue('TYPE') !== option) {
        this.sourceBlock_.updateType(option);
        this.sourceBlock_.updateShape_(0, option);
=======
      [Blockly.Msg.VARIABLES_TYPE_STRING, 'String'],
      [Blockly.Msg.VARIABLES_TYPE_BOOLEAN, 'Boolean'],
      [Blockly.Msg.VARIABLES_TYPE_ARRAY_NUMBER, 'Array_Number'],
      [Blockly.Msg.VARIABLES_TYPE_ARRAY_STRING, 'Array_String'],
      [Blockly.Msg.VARIABLES_TYPE_ARRAY_BOOLEAN, 'Array_Boolean'],
      [Blockly.Msg.VARIABLES_TYPE_COLOUR, 'Colour']
    ], function(option) {
      if (option && this.sourceBlock_.getFieldValue('TYPE') !== option) {
        this.sourceBlock_.updateType(option);
>>>>>>> eae328ad
      }
    });
    var name = Blockly.Variables.findLegalName(Blockly.Msg.VARIABLES_DEFAULT_NAME, this);
    this.nameOld = name;
    var nameField = new Blockly.FieldTextInput(name, this.validateName);
    this.appendValueInput('VALUE').
         appendField(Blockly.Msg.VARIABLES_TITLE).
         appendField(nameField, 'VAR').appendField(':').
         appendField(declType, 'TYPE').
         appendField(Blockly.RTL ? '\u2192' : '\u2190').
         setCheck('Number');
    this.setPreviousStatement(true, 'declaration_only');
    //this.setTooltip(Blockly.Msg.VARIABLES_GLOBAL_DECLARE_TOOLTIP);
    this.setMutatorMinus(new Blockly.MutatorMinus(['robGlobalvariables_declare']));
    this.setMovable(false);
    this.setDeletable(false);
    this.contextMenuMsg_ = Blockly.Msg.VARIABLES_SET_CREATE_GET;
    this.contextMenudeclarationType_ = 'variables_get';
    this.declarationType_ = 'Number';
    this.setNextStatement(false);
    //this.setHelp(new Blockly.Help(Blockly.Msg.VARIABLE_GLOBAL_HELP));
  },
  /**
   * Initialization of the block has completed, clean up anything that may be
   * inconsistent as a result of the XML loading.
   * @this Blockly.Block
   */
  validate: function () {
    var name = Blockly.Variables.findLegalName(
        this.getFieldValue('VAR'), this);
    this.setFieldValue(name, 'VAR');
  },
  /**
   * Obtain a valid name for the variable.
   * Merge runs of whitespace.  Strip leading and trailing whitespace.
   * Check for basic naming conventions and doubles
   * @param {string} name User-supplied name.
   * @return {?string} Valid name, or null if a name was not specified or is invalid
   * @private
   * @this Blockly.Block
   */
  validateName: function (name) {
    var block = this.sourceBlock_;
    name = name.replace(/[\s\xa0]+/g, '').replace(/^ | $/g, '');
    // no name set -> invalid
    if (name === '')
      return null;
    if (!name.match(/^[a-zA-Z][a-zA-Z_$0-9]*$/))
      return null;
    // Ensure two identically-named variables don't exist.
    name = Blockly.Variables.findLegalName(name, block);
    Blockly.Variables.renameVariable (block.nameOld, name, Blockly.getMainWorkspace());
    block.nameOld = name;
    return name;
  },
  /**
   * Create XML to represent variable declaration insides.
   * @return {Element} XML storage element.
   * @this Blockly.Block
   */
  mutationToDom: function() {
    if (this.nextStatement_ === undefined || this.declarationType_ === undefined) {
      return false;
    }
    var container = document.createElement('mutation');
    container.setAttribute('next', this.nextStatement_);
    container.setAttribute('declaration_type', this.declarationType_);
    return container;
  },
  /**
   * Parse XML to restore variable declarations.
   * @param {!Element} xmlElement XML storage element.
   * @this Blockly.Block
   */
  domToMutation: function(xmlElement) {
    this.nextStatement_ = xmlElement.getAttribute('next') == 'true';
    if (this.nextStatement_) {
      this.setNext(this.nextStatement_);
    }
    this.declarationType_ = xmlElement.getAttribute('declaration_type');
    if (this.declarationType_) {
      this.getInput('VALUE').setCheck(this.declarationType_);
    }
  },
  setNext: function(next) {
    this.nextStatement_ = next;
    this.setNextStatement(next, 'declaration_only');
  },
  getType: function() {
    return this.declarationType_;
  },
  /**
   * Return all variables referenced by this block.
   * @return {!Array.<string>} List of variable names.
   * @this Blockly.Block
   */
  getVarDecl: function() {
    return [this.getFieldValue('VAR')];
  },
  /**
   * Return all variables referenced by this block.
   * @return {!Array.<string>} List of variable names.
   * @this Blockly.Block
   */
  getVars: function() {
    return [this.getFieldValue('VAR')];
  },
  /**
   * Update the shape, if minus is pressed or if type has changed.
   * @param {Number} number -1 delete block, 0 type change.
   * @param {string} option data type.
   * @this Blockly.Block
   */
  updateShape_: function(num, option) {
    if (num == -1) {
      // remove declaration
      var parent = this.getParent();
      var nextBlock = this.getNextBlock();
      this.unplug(true, true);
      if (!!parent && parent.type == 'robControls_start' && !nextBlock) {
        parent.updateShape_(num);
      } else if (!!parent && !nextBlock) {
        parent.setNext(false);
      }
      Blockly.Variables.deleteAll(this.getFieldValue('VAR'));
      this.dispose();
    } else if (num == 0) {
      // changes in dropdown field TYPE -> change initial value
      if (this.getInputTargetBlock('VALUE')) {
        this.getInput('VALUE').connection.setShadowDom(null);
        this.getInputTargetBlock('VALUE').dispose();
      }
      var block = null;
      this.getInput('VALUE').setCheck(option);
      if (option === 'Number') {
<<<<<<< HEAD
        block = this.workspace.newBlock('math_number');
      } else if (option === 'String') {
        block = this.workspace.newBlock('text');
      } else if (option === 'Boolean') {
        block = this.workspace.newBlock('logic_boolean');
      } else if (option.substr(0, 5) === 'Array') {
        block = this.workspace.newBlock('robLists_create_with');
        block.setFieldValue(option.substr(6), 'LIST_TYPE');
      } else if (option === 'Colour') {
        block = this.workspace.newBlock('robColour_picker');
      } else if (option === 'Connection') {
        block = this.workspace.newBlock('logic_null');
=======
        block = Blockly.Block.obtain(Blockly.mainWorkspace, 'math_number');
      } else if (option === 'String') {
        block = Blockly.Block.obtain(Blockly.mainWorkspace, 'text');
      } else if (option === 'Boolean') {
        block = Blockly.Block.obtain(Blockly.mainWorkspace, 'logic_boolean');
      } else if (option.substr(0, 5) === 'Array') {
        block = Blockly.Block.obtain(Blockly.mainWorkspace, 'robLists_create_with');
        block.setFieldValue(option.substr(6), 'LIST_TYPE');
      } else if (option === 'Colour') {
        block = Blockly.Block.obtain(Blockly.mainWorkspace, 'robColour_picker');
      } else if (option === 'Connection') {
        block = Blockly.Block.obtain(Blockly.mainWorkspace, 'logic_null');
>>>>>>> eae328ad
      }
      var value = this.getInput('VALUE');
      if (block) {
        block.initSvg();
        block.render();
        block.setShadow(true);
        value.connection.connect(block.outputConnection);
        value.connection.setShadowDom(Blockly.Xml.blockToDom_(block));
        if (option.substr(0, 5) === 'Array') {
          block.updateType_(option.substr(6));
        }
      }
    }
  },
  updateType: function(option) {
    this.declarationType_ = option;
    Blockly.Variables.updateType(this.getFieldValue('VAR'), this.declarationType_);
  },
<<<<<<< HEAD
  contextMenuType_: 'variables_get',
=======
>>>>>>> eae328ad
  customContextMenu: Blockly.Blocks['variables_get'].customContextMenu
};

Blockly.Blocks['robLocalvariables_declare'] = {
  /**
   * Block for variable decaration.
   * @this Blockly.Block
   */
  init: function() {
    this.setHelpUrl(Blockly.Msg.VARIABLES_SET_HELPURL);
    this.setColour(Blockly.CAT_PROCEDURE_RGB);
    var declType = new Blockly.FieldDropdown([
      [Blockly.Msg.VARIABLES_TYPE_NUMBER, 'Number'],
<<<<<<< HEAD
      [Blockly.Msg.VARIABLES_TYPE_BOOLEAN, 'Boolean'],
      [Blockly.Msg.VARIABLES_TYPE_STRING, 'String'],
      [Blockly.Msg.VARIABLES_TYPE_COLOUR, 'Colour'],
      [Blockly.Msg.VARIABLES_TYPE_CONNECTION, 'Connection' ],
      [Blockly.Msg.VARIABLES_TYPE_ARRAY_NUMBER, 'Array_Number'],
      [Blockly.Msg.VARIABLES_TYPE_ARRAY_BOOLEAN, 'Array_Boolean'],
      [Blockly.Msg.VARIABLES_TYPE_ARRAY_STRING, 'Array_String']
=======
      [Blockly.Msg.VARIABLES_TYPE_STRING, 'String'],
      [Blockly.Msg.VARIABLES_TYPE_BOOLEAN, 'Boolean'],
      [Blockly.Msg.VARIABLES_TYPE_ARRAY_NUMBER, 'Array_Number'],
      [Blockly.Msg.VARIABLES_TYPE_ARRAY_STRING, 'Array_String'],
      [Blockly.Msg.VARIABLES_TYPE_ARRAY_BOOLEAN, 'Array_Boolean'],
      [Blockly.Msg.VARIABLES_TYPE_COLOUR, 'Colour']
>>>>>>> eae328ad
    ], function(option) {
      if (option && this.sourceBlock_.getFieldValue('TYPE') !== option) {
        this.sourceBlock_.updateType(option);
      }
    });
    var name = Blockly.Variables.findLegalName('x', this);
    this.nameOld = name;
    var nameField = new Blockly.FieldTextInput(name, this.validateName);
    this.appendDummyInput().
         appendField(Blockly.Msg.VARIABLES_TITLE).
         appendField(nameField, 'VAR').
         appendField(':').
         appendField(declType, 'TYPE');
    this.setPreviousStatement(true, 'declaration_only');
    //this.setTooltip(Blockly.Msg.VARIABLES_LOCAL_DECLARE_TOOLTIP);
    this.setMutatorMinus(new Blockly.MutatorMinus(this));
    this.setMovable(false);
    this.setDeletable(false);
    this.contextMenuMsg_ = Blockly.Msg.VARIABLES_SET_CREATE_GET;
    this.contextMenudeclarationType_ = 'variables_get';
    this.nextStatement_ = false;
    this.declarationType_ = 'Number';
  },
  /**
   * Initialization of the block has completed, clean up anything that may be
   * inconsistent as a result of the XML loading.
   * @this Blockly.Block
   */
  validate: Blockly.Blocks['robGlobalvariables_declare'].validate,
  /**
   * Obtain a valid name for the variable.
   * Merge runs of whitespace.  Strip leading and trailing whitespace.
   * Check for basic naming conventions and doubles
   * @param {string} name User-supplied name.
   * @return {?string} Valid name, or null if a name was not specified or is invalid
   * @private
   * @this Blockly.Block
   */
  validateName: Blockly.Blocks['robGlobalvariables_declare'].validateName,
  /**
   * Create XML to represent variable declaration insides.
   * @return {Element} XML storage element.
   * @this Blockly.Block
   */
  mutationToDom: Blockly.Blocks['robGlobalvariables_declare'].mutationToDom,
  /**
   * Parse XML to restore variable declarations.
   * @param {!Element} xmlElement XML storage element.
   * @this Blockly.Block
   */
  domToMutation: function(xmlElement) {
    this.nextStatement_ = xmlElement.getAttribute('next') == 'true';
    if (this.nextStatement_) {
      this.setNext(this.nextStatement_);
    }
    this.declarationType_ = xmlElement.getAttribute('declaration_type');
  },
  /**
   * Create XML to represent the number of wait counts.
   * @param {Element} XML storage element.
   * @this Blockly.Block
   */
  setNext: Blockly.Blocks['robGlobalvariables_declare'].setNext,
  getType: function() {
    return this.declarationType_;
  },
  /**
   * Return all variables referenced by this block.
   * @return {!Array.<string>} List of variable names.
   * @this Blockly.Block
   */
  getVarDecl: function() {
    return [this.getFieldValue('VAR')];
  },
  /**
   * Return all variables referenced by this block.
   * @return {!Array.<string>} List of variable names.
   * @this Blockly.Block
   */
  getVars: function() {
    return [this.getFieldValue('VAR')];
  },
  /**
   * Update the shape, if minus is pressed or if type has changed..
   * @param {Number} number -1 delete block, 0 type change.
   * @param {string} option data type.
   * @this Blockly.Block
   */
  updateShape_: function(num, option) {
    if (num == -1) {
      // delete getter and setter
      Blockly.Variables.deleteAll(this.getFieldValue('VAR'));
      // update caller
      Blockly.Procedures.updateCallers(this.getFieldValue('VAR'), this.declarationType_, this.workspace, num);
      var parent = this.getParent();
      var nextBlock = this.getNextBlock();
      this.unplug(true, true);
      if (!!parent && (parent.type == 'robProcedures_defnoreturn' || parent.type == 'robProcedures_defreturn') && !nextBlock) {
        parent.updateShape_(num);
      } else if (!!parent && !nextBlock) {
        parent.setNextStatement(false);
      }
      this.dispose();
    }
  },
  /**
   * Update the type of a parameter..
   * @param {string} option data Type
   * @this Blockly.Block
   */
  updateType: function(option) {
    this.declarationType_ = option;
    Blockly.Variables.updateType(this.getFieldValue('VAR'), option);
    Blockly.Procedures.updateCallers(this.getFieldValue('VAR'), option, Blockly.mainWorkspace, 0);
  },
  contextMenuType_: 'variables_get',
  customContextMenu: Blockly.Blocks['variables_get'].customContextMenu
};<|MERGE_RESOLUTION|>--- conflicted
+++ resolved
@@ -58,19 +58,11 @@
   getVars: function() {
     return [this.getFieldValue('VAR')];
   },
-<<<<<<< HEAD
   setType: function(name, type) {
     this.dataType_ = type;
     this.changeOutput(this.dataType_);
   },
   mutationToDom: function() {
-=======
-  setType : function(name, type) {
-    this.dataType_ = type;
-    this.changeOutput(this.dataType_);
-  },
-  mutationToDom : function() {
->>>>>>> eae328ad
     if (!this.dataType_) {
       return null;
     }
@@ -85,11 +77,7 @@
    * @param {!Element} xmlElement XML storage element.
    * @this Blockly.Block
    */
-<<<<<<< HEAD
   domToMutation: function(xmlElement) {
-=======
-  domToMutation : function(xmlElement) {
->>>>>>> eae328ad
     var dataType = xmlElement.getAttribute('datatype') || 
                    Blockly.Variables.getType(this.getFieldValue('VAR'));
     if (dataType && this.workspace.variableDeclaration) {
@@ -114,13 +102,8 @@
    * nested in its declaration procedure - for local variables only
    * @this Blockly.Block
    */
-<<<<<<< HEAD
   onchange: function() {
     if (!this.workspace || !Blockly.getMainWorkspace().variableDeclaration) {
-=======
-  onchange : function() {
-    if (this.isInFlyout || !this.workspace || !Blockly.getMainWorkspace().variableDeclaration) {
->>>>>>> eae328ad
       // Block has been deleted.
       return;
     }
@@ -214,19 +197,11 @@
   getVars: function() {
     return [this.getFieldValue('VAR')];
   },
-<<<<<<< HEAD
   setType: function(name, type) {
     this.dataType_ = type;
     this.getInput('VALUE').setCheck(this.dataType_);
   },
   mutationToDom: function() {
-=======
-  setType : function(name, type) {
-    this.dataType_ = type;
-    this.getInput('VALUE').setCheck(this.dataType_);
-  },
-  mutationToDom : function() {
->>>>>>> eae328ad
     if (!this.dataType_) {
       return null;
     }
@@ -241,11 +216,7 @@
    * @param {!Element} xmlElement XML storage element.
    * @this Blockly.Block
    */
-<<<<<<< HEAD
   domToMutation: function(xmlElement) {
-=======
-  domToMutation : function(xmlElement) {
->>>>>>> eae328ad
     var dataType = xmlElement.getAttribute('datatype') || 
                    Blockly.Variables.getType(this.getFieldValue('VAR'));
     if (dataType && this.workspace.variableDeclaration) {
@@ -280,29 +251,18 @@
     this.setColour(Blockly.CAT_ACTIVITY_RGB);
     var declType = new Blockly.FieldDropdown([
       [Blockly.Msg.VARIABLES_TYPE_NUMBER, 'Number'],
-<<<<<<< HEAD
       [Blockly.Msg.VARIABLES_TYPE_BOOLEAN, 'Boolean'],
       [Blockly.Msg.VARIABLES_TYPE_STRING, 'String'],
       [Blockly.Msg.VARIABLES_TYPE_COLOUR, 'Colour'],
       [Blockly.Msg.VARIABLES_TYPE_CONNECTION, 'Connection' ],
       [Blockly.Msg.VARIABLES_TYPE_ARRAY_NUMBER, 'Array_Number'],
       [Blockly.Msg.VARIABLES_TYPE_ARRAY_BOOLEAN, 'Array_Boolean'],
-      [Blockly.Msg.VARIABLES_TYPE_ARRAY_STRING, 'Array_String']
+      [Blockly.Msg.VARIABLES_TYPE_ARRAY_STRING, 'Array_String'],
+      [Blockly.Msg.VARIABLES_TYPE_ARRAY_CONNECTION, 'Array_Connection']
     ], function(option) {
       if (option && this.sourceBlock_.getFieldValue('TYPE') !== option) {
         this.sourceBlock_.updateType(option);
         this.sourceBlock_.updateShape_(0, option);
-=======
-      [Blockly.Msg.VARIABLES_TYPE_STRING, 'String'],
-      [Blockly.Msg.VARIABLES_TYPE_BOOLEAN, 'Boolean'],
-      [Blockly.Msg.VARIABLES_TYPE_ARRAY_NUMBER, 'Array_Number'],
-      [Blockly.Msg.VARIABLES_TYPE_ARRAY_STRING, 'Array_String'],
-      [Blockly.Msg.VARIABLES_TYPE_ARRAY_BOOLEAN, 'Array_Boolean'],
-      [Blockly.Msg.VARIABLES_TYPE_COLOUR, 'Colour']
-    ], function(option) {
-      if (option && this.sourceBlock_.getFieldValue('TYPE') !== option) {
-        this.sourceBlock_.updateType(option);
->>>>>>> eae328ad
       }
     });
     var name = Blockly.Variables.findLegalName(Blockly.Msg.VARIABLES_DEFAULT_NAME, this);
@@ -438,7 +398,6 @@
       var block = null;
       this.getInput('VALUE').setCheck(option);
       if (option === 'Number') {
-<<<<<<< HEAD
         block = this.workspace.newBlock('math_number');
       } else if (option === 'String') {
         block = this.workspace.newBlock('text');
@@ -451,31 +410,17 @@
         block = this.workspace.newBlock('robColour_picker');
       } else if (option === 'Connection') {
         block = this.workspace.newBlock('logic_null');
-=======
-        block = Blockly.Block.obtain(Blockly.mainWorkspace, 'math_number');
-      } else if (option === 'String') {
-        block = Blockly.Block.obtain(Blockly.mainWorkspace, 'text');
-      } else if (option === 'Boolean') {
-        block = Blockly.Block.obtain(Blockly.mainWorkspace, 'logic_boolean');
-      } else if (option.substr(0, 5) === 'Array') {
-        block = Blockly.Block.obtain(Blockly.mainWorkspace, 'robLists_create_with');
-        block.setFieldValue(option.substr(6), 'LIST_TYPE');
-      } else if (option === 'Colour') {
-        block = Blockly.Block.obtain(Blockly.mainWorkspace, 'robColour_picker');
-      } else if (option === 'Connection') {
-        block = Blockly.Block.obtain(Blockly.mainWorkspace, 'logic_null');
->>>>>>> eae328ad
       }
       var value = this.getInput('VALUE');
       if (block) {
         block.initSvg();
         block.render();
         block.setShadow(true);
-        value.connection.connect(block.outputConnection);
-        value.connection.setShadowDom(Blockly.Xml.blockToDom_(block));
         if (option.substr(0, 5) === 'Array') {
           block.updateType_(option.substr(6));
         }
+        value.connection.connect(block.outputConnection);
+        value.connection.setShadowDom(Blockly.Xml.blockToDom_(block, []));
       }
     }
   },
@@ -483,10 +428,7 @@
     this.declarationType_ = option;
     Blockly.Variables.updateType(this.getFieldValue('VAR'), this.declarationType_);
   },
-<<<<<<< HEAD
   contextMenuType_: 'variables_get',
-=======
->>>>>>> eae328ad
   customContextMenu: Blockly.Blocks['variables_get'].customContextMenu
 };
 
@@ -500,22 +442,14 @@
     this.setColour(Blockly.CAT_PROCEDURE_RGB);
     var declType = new Blockly.FieldDropdown([
       [Blockly.Msg.VARIABLES_TYPE_NUMBER, 'Number'],
-<<<<<<< HEAD
       [Blockly.Msg.VARIABLES_TYPE_BOOLEAN, 'Boolean'],
       [Blockly.Msg.VARIABLES_TYPE_STRING, 'String'],
       [Blockly.Msg.VARIABLES_TYPE_COLOUR, 'Colour'],
       [Blockly.Msg.VARIABLES_TYPE_CONNECTION, 'Connection' ],
       [Blockly.Msg.VARIABLES_TYPE_ARRAY_NUMBER, 'Array_Number'],
       [Blockly.Msg.VARIABLES_TYPE_ARRAY_BOOLEAN, 'Array_Boolean'],
-      [Blockly.Msg.VARIABLES_TYPE_ARRAY_STRING, 'Array_String']
-=======
-      [Blockly.Msg.VARIABLES_TYPE_STRING, 'String'],
-      [Blockly.Msg.VARIABLES_TYPE_BOOLEAN, 'Boolean'],
-      [Blockly.Msg.VARIABLES_TYPE_ARRAY_NUMBER, 'Array_Number'],
       [Blockly.Msg.VARIABLES_TYPE_ARRAY_STRING, 'Array_String'],
-      [Blockly.Msg.VARIABLES_TYPE_ARRAY_BOOLEAN, 'Array_Boolean'],
-      [Blockly.Msg.VARIABLES_TYPE_COLOUR, 'Colour']
->>>>>>> eae328ad
+      [Blockly.Msg.VARIABLES_TYPE_ARRAY_CONNECTION, 'Array_Connection']
     ], function(option) {
       if (option && this.sourceBlock_.getFieldValue('TYPE') !== option) {
         this.sourceBlock_.updateType(option);
@@ -530,7 +464,7 @@
          appendField(':').
          appendField(declType, 'TYPE');
     this.setPreviousStatement(true, 'declaration_only');
-    //this.setTooltip(Blockly.Msg.VARIABLES_LOCAL_DECLARE_TOOLTIP);
+    this.setTooltip(Blockly.Msg.VARIABLES_LOCAL_DECLARE_TOOLTIP);
     this.setMutatorMinus(new Blockly.MutatorMinus(this));
     this.setMovable(false);
     this.setDeletable(false);
