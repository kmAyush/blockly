--- conflicted
+++ resolved
@@ -261,18 +261,7 @@
     // Is the block nested in a loop?
     var block = this;
     do {
-<<<<<<< HEAD
       if (this.LOOP_TYPES.indexOf(block.type) != -1) {
-=======
-      if (block.type == 'controls_repeat' ||
-          block.type == 'controls_repeat_ext' ||
-          block.type == 'controls_forEach' ||
-          block.type == 'controls_for' ||
-          block.type == 'controls_whileUntil' ||
-          block.type == 'robControls_forEach' ||
-          block.type == 'robControls_for' ||
-          block.type == 'robControls_loopForever') {
->>>>>>> ef5e543e
         legal = true;
         break;
       }
@@ -283,7 +272,6 @@
     } else {
       this.setWarningText(Blockly.Msg.CONTROLS_FLOW_STATEMENTS_WARNING);
     }
-<<<<<<< HEAD
   },
   /**
    * List of block types that are loops and thus do not need warnings.
@@ -291,9 +279,7 @@
    * Blockly.Blocks['controls_flow_statements'].LOOP_TYPES.push('custom_loop');
    */
   LOOP_TYPES: ['controls_repeat', 'controls_repeat_ext', 'controls_forEach',
-      'controls_for', 'controls_whileUntil']
-=======
-  }
+      'controls_for', 'controls_whileUntil',  'robControls_forEach', 'robControls_for', 'robControls_loopForever']
 };
 
 Blockly.Blocks['robControls_for'] = {
@@ -337,7 +323,7 @@
     // workaround to reuse the text from Blockly.Msg.CONTROLS_FOR_TITLE
     this.nameOld = 'i';
     this.getField("VAR").setText('i');
-    this.getField("VAR").setChangeHandler(this.validateName);
+    this.getField("VAR").setValidator(this.validateName);
     this.appendStatementInput('DO').appendField(Blockly.Msg.CONTROLS_FOR_INPUT_DO);
     this.setPreviousStatement(true);
     this.setNextStatement(true);
@@ -461,7 +447,7 @@
     // workaround to reuse the text from Blockly.Msg.CONTROLS_FOR_TITLE
     this.nameOld = Blockly.Msg.VARIABLES_TITLE;
     this.getField("VAR").setText(Blockly.Msg.VARIABLES_DEFAULT_NAME);
-    this.getField("VAR").setChangeHandler(this.validateName); 
+    this.getField("VAR").setValidator(this.validateName); 
     var declType = new Blockly.FieldDropdown([ 
                    [Blockly.Msg.VARIABLES_TYPE_NUMBER, 'Number' ], 
                    [Blockly.Msg.VARIABLES_TYPE_STRING, 'String' ],
@@ -563,5 +549,4 @@
         Blockly.Variables.updateType(this.getFieldValue('VAR'), option);
   },
   customContextMenu : Blockly.Blocks['robControls_for'].customContextMenu
->>>>>>> ef5e543e
 };