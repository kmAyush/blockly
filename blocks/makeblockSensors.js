--- conflicted
+++ resolved
@@ -3,79 +3,13 @@
  * @requires Blockly.Blocks
  * @author Beate
  */
-
-<<<<<<< HEAD
-'use strict';
-
-goog.provide('Blockly.Blocks.makeblockSensors');
-
-goog.require('Blockly.Blocks');
-
-Blockly.Blocks['makeblockSensors_Ambientlight'] = {
-    /**
-     *
-     * @constructs makeblockSensors_Ambientlight
-     * @this.Blockly.Block
-     * @param {String/dropdown}
-     *            SENSORPORT - 1-4
-     * @returns immediately
-     * @returns {Number}
-     * @memberof Block
-     */
-
-    init : function() {
-        this.setColour(Blockly.CAT_SENSOR_RGB);
-        // this.setInputsInline(true);
-        var sensorPort = new Blockly.FieldDropdown([ [ 'Port 1', '1' ], [ 'Port 2', '2' ], [ 'Port 3', '3' ], [ 'Port 4', '4' ] ]);
-        this.appendDummyInput().appendField(Blockly.Msg.SENSOR_GET_SAMPLE).appendField(Blockly.Msg.SENSOR_AMBIENTLIGHT).appendField(sensorPort, 'SENSORPORT');
-        this.setOutput(true, 'Number');
-    }
-};
-
-Blockly.Blocks['makeblockSensors_light'] = {
-    /**
-     *
-     * @constructs makeblockSensors_light
-     * @this.Blockly.Block
-     * @param {String/dropdown}
-     *            SENSORPORT - 1-4
-     * @returns immediately
-     * @returns {Boolean}
-     * @memberof Block
-     */
-
-    init : function() {
-        this.setColour(Blockly.CAT_SENSOR_RGB);
-        // this.setInputsInline(true);
-        var sensorPort = new Blockly.FieldDropdown([ [ 'Port 1', '1' ], [ 'Port 2', '2' ], [ 'Port 3', '3' ], [ 'Port 4', '4' ] ]);
-        var sensorSide = new Blockly.FieldDropdown([ [ 'Left', 'Left' ], [ 'Right', 'Right' ] ]);
-        this.appendDummyInput().appendField(Blockly.Msg.SENSOR_GET_SAMPLE).appendField(Blockly.Msg.SENSOR_LIGHT).appendField(sensorSide).appendField(sensorPort, 'SENSORPORT');
-        this.setOutput(true, 'Boolean');
-    }
-};
-
-Blockly.Blocks['makeblockSensors_temperature_getSample'] = {
-    /**
-     * Get the current reading from the compass sensor.
-     *
-     * @constructs mbedSensors_temperature_getSample
-     * @this.Blockly.Block
-     * @returns immediately
-     * @returns {Number}
-     * @memberof Block
-     */
-
-    init : function() {
-        this.setColour(Blockly.CAT_SENSOR_RGB);
-        var sensorPort = new Blockly.FieldDropdown([ [ 'Port 1', '1' ], [ 'Port 2', '2' ], [ 'Port 3', '3' ], [ 'Port 4', '4' ] ]);
-        this.appendDummyInput().appendField(Blockly.Msg.SENSOR_GET_SAMPLE).appendField(Blockly.Msg.SENSOR_TEMPERATURE).appendField(sensorPort, 'SENSORPORT');
-
-        this.setOutput(true, 'Number');
-        this.setTooltip(Blockly.Msg.TEMPERATURE_GETSAMPLE_TOOLTIP);
-    }
-};
-
-Blockly.Blocks['makeblockSensors_gyroscope_getSample'] = {
+ 'use strict';
+
+ goog.provide('Blockly.Blocks.makeblockSensors');
+
+ goog.require('Blockly.Blocks');
+ 
+ Blockly.Blocks['makeblockSensors_gyroscope_getSample'] = {
     /**
      * Get a sample from the gyroscope.
      *
@@ -118,14 +52,6 @@
         this.setTooltip(Blockly.Msg.GYRO_TOOLTIP);
     }
 };
-=======
->>>>>>> b76cdc7c
-
- 'use strict';
-
- goog.provide('Blockly.Blocks.makeblockSensors');
-
- goog.require('Blockly.Blocks');
 
  Blockly.Blocks['makeblockSensors_ambientlight'] = {
      /**
