--- conflicted
+++ resolved
@@ -3,57 +3,8 @@
 <head>
 <meta charset="utf-8">
 <title>Blockly Playground</title>
-<<<<<<< HEAD
 <script src="../blockly_uncompressed.js"></script>
-<script src="../generators/javascript.js"></script>
-<script src="../generators/javascript/logic.js"></script>
-<script src="../generators/javascript/loops.js"></script>
-<script src="../generators/javascript/math.js"></script>
-<script src="../generators/javascript/text.js"></script>
-<script src="../generators/javascript/lists.js"></script>
-<script src="../generators/javascript/colour.js"></script>
-<script src="../generators/javascript/variables.js"></script>
-<script src="../generators/javascript/procedures.js"></script>
-<script src="../generators/python.js"></script>
-<script src="../generators/python/logic.js"></script>
-<script src="../generators/python/loops.js"></script>
-<script src="../generators/python/math.js"></script>
-<script src="../generators/python/text.js"></script>
-<script src="../generators/python/lists.js"></script>
-<script src="../generators/python/colour.js"></script>
-<script src="../generators/python/variables.js"></script>
-<script src="../generators/python/procedures.js"></script>
-<script src="../generators/php.js"></script>
-<script src="../generators/php/logic.js"></script>
-<script src="../generators/php/loops.js"></script>
-<script src="../generators/php/math.js"></script>
-<script src="../generators/php/text.js"></script>
-<script src="../generators/php/lists.js"></script>
-<script src="../generators/php/colour.js"></script>
-<script src="../generators/php/variables.js"></script>
-<script src="../generators/php/procedures.js"></script>
-<script src="../generators/lua.js"></script>
-<script src="../generators/lua/logic.js"></script>
-<script src="../generators/lua/loops.js"></script>
-<script src="../generators/lua/math.js"></script>
-<script src="../generators/lua/text.js"></script>
-<script src="../generators/lua/lists.js"></script>
-<script src="../generators/lua/colour.js"></script>
-<script src="../generators/lua/variables.js"></script>
-<script src="../generators/lua/procedures.js"></script>
-<script src="../generators/dart.js"></script>
-<script src="../generators/dart/logic.js"></script>
-<script src="../generators/dart/loops.js"></script>
-<script src="../generators/dart/math.js"></script>
-<script src="../generators/dart/text.js"></script>
-<script src="../generators/dart/lists.js"></script>
-<script src="../generators/dart/colour.js"></script>
-<script src="../generators/dart/variables.js"></script>
-<script src="../generators/dart/procedures.js"></script>
-<script src="../msg/messages.js"></script>
-=======
-<script src="../blockly_compressed.js"></script>
-<script src="../blocks_compressed.js"></script>
+
 <script src="../msg/js/de.js"></script>
 <script src="../core/blockly.js"></script>
 <script src="../core/css.js"></script>
@@ -84,7 +35,6 @@
 <script src="../core/comment.js"></script>
 <script src="../core/bubble.js"></script>
 <script src="../core/trashcan.js"></script>
->>>>>>> ef5e543e
 <script src="../blocks/logic.js"></script>
 <script src="../blocks/loops.js"></script>
 <script src="../blocks/math.js"></script>
@@ -132,15 +82,10 @@
               startScale: 1.0,
               maxScale: 4,
               minScale: .25,
-<<<<<<< HEAD
-              scaleSpeed: 1.1}
-=======
-              scaleSpeed: 1.1
-             },
+              scaleSpeed: 1.1},
            checkInTask:['start', '_def', 'event', 'EV3'],
            variableDeclaration: true,
            robControls: true
->>>>>>> ef5e543e
           });
   // Restore previously displayed text.
   if (sessionStorage) {
@@ -440,6 +385,7 @@
                     </block>
                 </value>
             </block>
+            <block type='robActions_display_matrix'></block>
             <block type='robActions_display_clear'>
             </block>
         </category>
@@ -511,7 +457,7 @@
             <block type='robControls_ifElse'></block>
         </category> 
         <category name='TOOLBOX_LOOP'>
-            <!-- <block type='controls_repeat'></block> -->
+            <block type='robControls_loopForever'></block>
             <block type='controls_repeat_ext'>
                 <value name='TIMES'>
                     <block type='math_number'>
@@ -631,58 +577,6 @@
             </value>
         </block>
     </category>
-<<<<<<< HEAD
-    <category name="Lists" colour="260">
-      <block type="lists_create_with">
-        <mutation items="0"></mutation>
-      </block>
-      <block type="lists_create_with"></block>
-      <block type="lists_repeat">
-        <value name="NUM">
-          <shadow type="math_number">
-            <field name="NUM">5</field>
-          </shadow>
-        </value>
-      </block>
-      <block type="lists_length"></block>
-      <block type="lists_isEmpty"></block>
-      <block type="lists_indexOf">
-        <value name="VALUE">
-          <block type="variables_get">
-            <field name="VAR">list</field>
-          </block>
-        </value>
-      </block>
-      <block type="lists_getIndex">
-        <value name="VALUE">
-          <block type="variables_get">
-            <field name="VAR">list</field>
-          </block>
-        </value>
-      </block>
-      <block type="lists_setIndex">
-        <value name="LIST">
-          <block type="variables_get">
-            <field name="VAR">list</field>
-          </block>
-        </value>
-      </block>
-      <block type="lists_getSublist">
-        <value name="LIST">
-          <block type="variables_get">
-            <field name="VAR">list</field>
-          </block>
-        </value>
-      </block>
-      <block type="lists_split">
-        <value name="DELIM">
-          <shadow type="text">
-            <field name="TEXT">,</field>
-          </shadow>
-        </value>
-      </block>
-      <block type="lists_sort"></block>
-=======
     <category name='TOOLBOX_LIST' svg="true">
         <block type='robLists_create_with'>
             <mutation items="0" list_type="Number"></mutation>
@@ -719,7 +613,6 @@
     <category name='TOOLBOX_COLOUR' svg="true">
         <block type='robColour_picker'> 
         </block>
->>>>>>> ef5e543e
     </category>
     <category name='TOOLBOX_VARIABLE' custom='VARIABLE' svg="true"></category>
     <category name='TOOLBOX_PROCEDURE' custom='PROCEDURE' svg="true"></category>
