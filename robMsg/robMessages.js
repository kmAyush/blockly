/**
 * @license
 * Visual Blocks Language
 *
 * Copyright 2012 Google Inc.
 * https://developers.google.com/blockly/
 *
 * Licensed under the Apache License, Version 2.0 (the "License");
 * you may not use this file except in compliance with the License.
 * You may obtain a copy of the License at
 *
 *   http://www.apache.org/licenses/LICENSE-2.0
 *
 * Unless required by applicable law or agreed to in writing, software
 * distributed under the License is distributed on an "AS IS" BASIS,
 * WITHOUT WARRANTIES OR CONDITIONS OF ANY KIND, either express or implied.
 * See the License for the specific language governing permissions and
 * limitations under the License.
 */

/**
 * @fileoverview English strings.
 * @author Beate.Jost@iais.fraunhofer.de (Beate Jost)
 *
 * After modifying this file, either run "build.py" from the parent directory,
 * or run (from this directory):
 * ../i18n/js_to_json.py
 * to regenerate json/{en,qqq,synonyms}.json.
 *
 * To convert all of the json files to .js files, run:
 * ../i18n/create_messages.py json/*.json
 */
'use strict';

goog.provide('Blockly.Msg.en');

goog.require('Blockly.Msg');


/**
 * Due to the frequency of long strings, the 80-column wrap rule need not apply
 * to message files.
 */

/**
 * Tip: Generate URLs for read-only blocks by creating the blocks in the Code app,
 * then evaluating this in the console:
 * 'http://blockly-demo.appspot.com/static/apps/code/readonly.html?lang=en&xml=' + encodeURIComponent(Blockly.Xml.domToText(Blockly.Xml.workspaceToDom(Blockly.mainWorkspace)).slice(5, -6))
 */


// Tooltips for the robot blocks
/// Rob Actions tooltips
Blockly.Msg.MOTOR_ON_TOOLTIP = 'Turns motor on with specific power.';
Blockly.Msg.MOTOR_ON_FOR_TOOLTIP = 'Turns motor on and stops motor after execution of rotations/degrees.';
Blockly.Msg.MOTOR_GETPOWER_TOOLTIP = 'Gets current power of this motor.';
Blockly.Msg.MOTOR_SETPOWER_TOOLTIP = 'Sets power of this motor.';
Blockly.Msg.MOTOR_STOP_TOOLTIP = 'Stops this motor.';
Blockly.Msg.MOTORDIFF_ON_TOOLTIP = 'Starts the robot with specific speed.';
Blockly.Msg.MOTORDIFF_ON_FOR_TOOLTIP = 'Starts the robot with specific speed and stops after specific distance.';
Blockly.Msg.MOTORDIFF_STOP_TOOLTIP = 'Stops the robot.';
Blockly.Msg.MOTORDIFF_TURN_TOOLTIP = 'Turns the robot.';
Blockly.Msg.MOTORDIFF_TURN_FOR_TOOLTIP = 'Turns the robot for number of degrees.';
Blockly.Msg.DISPLAY_PICTURE_TOOLTIP = 'Displays a picture on the screen.';
Blockly.Msg.DISPLAY_TEXT_TOOLTIP = 'Displays a text on the screen.';
Blockly.Msg.DISPLAY_CLEAR_TOOLTIP = 'Clears the display.';
Blockly.Msg.PLAY_TONE_TOOLTIP = 'Plays a tone.';
Blockly.Msg.PLAY_FILE_TOOLTIP = 'Plays a sound file.';
Blockly.Msg.PLAY_SETVOLUME_TOOLTIP = 'Sets volume.';
Blockly.Msg.PLAY_GETVOLUME_TOOLTIP = 'Gets current volume.';
Blockly.Msg.BRICKLIGHT_ON_TOOLTIP = 'Turns EV3 bricklight on.';
Blockly.Msg.BRICKLIGHT_OFF_TOOLTIP = 'Turns EV3 bricklight off.';
Blockly.Msg.BRICKLIGHT_RESET_TOOLTIP = 'Resets EV3 bricklight. Sets the default EV3 bricklight: green and blinking.';
/// Rob Controls tooltips
Blockly.Msg.START_TOOLTIP = 'The starting point for the main program.';
Blockly.Msg.ACTIVITY_TOOLTIP = 'Marker for an additional activity.';
Blockly.Msg.START_ACTIVITY_TOOLTIP = 'Starts additional activity.';
Blockly.Msg.WAIT_TOOLTIP = 'Waits for a condition becoming true.';
Blockly.Msg.WAIT_FOR_TOOLTIP = 'Waits for sensor values.';
Blockly.Msg.LOOPFOREVER_TOOLTIP = 'Repeats indefinitely an action.';
Blockly.Msg.IFELSE_TOOLTIP = 'Checks the condition in "if". If the condition is true, executes the "do" action; otherwise executes the "else" action';
Blockly.Msg.IF_TOOLTIP = 'Checks the condition in "if". If the condition is true, executes the "do" action.';
/// Rob Sensors tooltips
Blockly.Msg.GETSAMPLE_TOOLTIP = 'Gets the current reading from choosen sensor.';
Blockly.Msg.TOUCH_ISPRESSED_TOOLTIP = 'Is the touch sensor pressed?';
Blockly.Msg.KEY_ISPRESSED_TOOLTIP = 'Is the selected button pressed?';
Blockly.Msg.KEY_ISPRESSEDANDRELEASED_TOOLTIP = 'Is the specific button pressed and released?';
Blockly.Msg.ULTRASONIC_SETMODE_TOOLTIP = 'Sets the mode of the ultrasonic sensor.';
Blockly.Msg.ULTRASONIC_GETMODE_TOOLTIP = 'Gets the mode of the ultrasonic sensor.';
Blockly.Msg.ULTRASONIC_GETSAMPLE_TOOLTIP = 'Gets the current reading from the ultrasonic sensor.';
Blockly.Msg.COLOUR_SETMODE_TOOLTIP = 'Sets the mode of the colour sensor.';
Blockly.Msg.COLOUR_GETMODE_TOOLTIP = 'Gets the mode of the colour sensor.';
Blockly.Msg.COLOUR_GETSAMPLE_TOOLTIP = 'Gets the current reading from the colour sensor.';
Blockly.Msg.INFRARED_SETMODE_TOOLTIP = 'Sets the mode of the infrared sensor.';
Blockly.Msg.INFRARED_GETMODE_TOOLTIP = 'Gets the mode of the infrared sensor.';
Blockly.Msg.INFRARED_GETSAMPLE_TOOLTIP = 'Gets the current reading from the infrared sensor.';
Blockly.Msg.ENCODER_SETMODE_TOOLTIP = 'Sets the mode of the motor encoder.';
Blockly.Msg.ENCODER_GETMODE_TOOLTIP = 'Gets the mode of the motor encoder.';
Blockly.Msg.ENCODER_RESET_TOOLTIP = 'Resets the motor encoder.';
Blockly.Msg.ENCODER_GETSAMPLE_TOOLTIP = 'Gets the current reading from the motor encoder.';
Blockly.Msg.GYRO_SETMODE_TOOLTIP = 'Sets the mode of the gyro sensor.';
Blockly.Msg.GYRO_GETMODE_TOOLTIP = 'Gets the mode of the gyro sensor.';
Blockly.Msg.GYRO_RESET_TOOLTIP = 'Resets the gyro sensor.';
Blockly.Msg.GYRO_GETSAMPLE_TOOLTIP = 'Gets the current reading from the gyro sensor.';
Blockly.Msg.TIMER_RESET_TOOLTIP = 'Resets the timer.';
Blockly.Msg.TIMER_GETSAMPLE_TOOLTIP = 'Gets the current reading from the timer.';
/// Rob Brick tooltips
Blockly.Msg.EV3BRICK_TOOLTIP = 'EV3 brick.';
Blockly.Msg.ULTRASONIC_TOOLTIP = 'Represents EV3 ultrasonic sensor.';
Blockly.Msg.COLOUR_TOOLTIP = 'Represents EV3 colour sensor.';
Blockly.Msg.INFRARED_TOOLTIP = 'Represents infrared sensor.';
Blockly.Msg.TOUCH_TOOLTIP = 'Is the touch sensor pressed?';
Blockly.Msg.GYRO_TOOLTIP = 'Represents gyro sensor.';
Blockly.Msg.MOTOR_BIG_TOOLTIP = 'Represents a big motor.';
Blockly.Msg.MOTOR_MIDDLE_TOOLTIP = 'Represents a middle motor.';
Blockly.Msg.ACTOR_TOOLTIP = 'Represents any actor.';
/// 
Blockly.Msg.LISTS_CREATE_TITLE = 'list';
/// Variables Blocks.
Blockly.Msg.VARIABLES_TITLE = 'variable';
Blockly.Msg.VARIABLES_CREATE_TITLE = 'Create';
Blockly.Msg.VARIABLES_CREATE_WITH = 'with';
/// block text - This precedes the name of a variable when getting its values.  In most (all?) languages, it should be the empty string.  If unsure, ask yourself if any word should go before "x" in the expression "x + 1".
Blockly.Msg.VARIABLES_GET_ITEM = Blockly.Msg.VARIABLES_DEFAULT_NAME;
Blockly.Msg.VARIABLES_GLOBAL_DECLARE_TOOLTIP = 'Declares a global variable.';
Blockly.Msg.VARIABLES_LOCAL_DECLARE_TOOLTIP = 'Declares a local variable.';
Blockly.Msg.VARIABLES_TYPE_NUMBER = 'Number';
Blockly.Msg.VARIABLES_TYPE_BOOLEAN = 'Boolean';
Blockly.Msg.VARIABLES_TYPE_STRING = 'String';
Blockly.Msg.VARIABLES_TYPE_COLOUR = 'Colour';
Blockly.Msg.VARIABLES_TYPE_CONNECTION = 'Connection';
Blockly.Msg.VARIABLES_TYPE_ARRAY_NUMBER = 'List Number';
Blockly.Msg.VARIABLES_TYPE_ARRAY_STRING = 'List String';
Blockly.Msg.VARIABLES_TYPE_ARRAY_BOOLEAN = 'List Boolean';
Blockly.Msg.VARIABLES_TYPE_ARRAY_COLOUR = 'List Colour';
Blockly.Msg.VARIABLES_TYPE_ARRAY_CONNECTION = 'List Connection';
Blockly.Msg.PROCEDURES_DEFNORETURN_PROCEDURE = 'doSomething';
Blockly.Msg.PROCEDURES_VARIABLES_ERROR = 'Error: This block may be used only within the "';
Blockly.Msg.PROCEDURES_VARIABLES_LOOP_ERROR = 'Error: This block may be used only within a loop which declares ';
Blockly.Msg.PROCEDURES_TITLE = '" procedure';
Blockly.Msg.YES = 'yes';
Blockly.Msg.NO = 'no';
Blockly.Msg.ON = 'on';
Blockly.Msg.OFF = 'off';
Blockly.Msg.FOR = 'for';
Blockly.Msg.GET = 'get';
Blockly.Msg.SET = 'set';
Blockly.Msg.BRICK_WHEEL_DIAMETER = 'wheel diameter';
Blockly.Msg.BRICK_TRACK_WIDTH = 'track width';
Blockly.Msg.MOTOR = 'motor';
Blockly.Msg.MOTOR_MIDDLE = 'middle';
Blockly.Msg.MOTOR_BIG = 'big';
Blockly.Msg.MOTOR_NONE = 'none';
Blockly.Msg.MOTOR_REGULATION = 'regulation';
Blockly.Msg.MOTOR_OTHER = 'other power consumer';
Blockly.Msg.MOTOR_SIDE = 'side';
Blockly.Msg.MOTOR_ROTATION_REVERSE = 'direction of rotation';
Blockly.Msg.MOTOR_SPEED = 'speed';
Blockly.Msg.MOTOR_DRIVE = 'drive';
Blockly.Msg.MOTOR_DISTANCE = 'distance cm';
Blockly.Msg.MOTOR_DEGREE = 'degree';
Blockly.Msg.MOTOR_ROTATION = 'rotation';
Blockly.Msg.MOTOR_FOREWARD = 'forwards';
Blockly.Msg.MOTOR_BACKWARD = 'backwards';
Blockly.Msg.MOTOR_DRIVE = 'drive';
Blockly.Msg.MOTOR_RIGHT = 'right';
Blockly.Msg.MOTOR_LEFT = 'left';
Blockly.Msg.MOTOR_TURN = 'turn';
Blockly.Msg.MOTOR_PORT = 'motor port';
Blockly.Msg.MOTOR_STOP = 'stop';
Blockly.Msg.MOTOR_FLOAT = 'float';
Blockly.Msg.MOTOR_BRAKE = 'brake';
Blockly.Msg.DISPLAY_SHOW = 'show';
Blockly.Msg.DISPLAY_COL = 'in column';
Blockly.Msg.DISPLAY_ROW = 'in row';
Blockly.Msg.DISPLAY_CLEAR = 'clear display';
Blockly.Msg.DISPLAY_PICTURE = 'picture';
Blockly.Msg.DISPLAY_PICTURE_GLASSES = 'glasses';
Blockly.Msg.DISPLAY_PICTURE_EYES_OPEN = 'eyes open';
Blockly.Msg.DISPLAY_PICTURE_EYES_CLOSED = 'eyes closed';
Blockly.Msg.DISPLAY_PICTURE_FLOWERS = 'flowers';
Blockly.Msg.DISPLAY_PICTURE_TACHO = 'tacho';
Blockly.Msg.DISPLAY_TEXT = 'text';
Blockly.Msg.PLAY = 'play';
Blockly.Msg.PLAY_TONE = 'tone';
Blockly.Msg.PLAY_FREQUENZ = 'frequency';
Blockly.Msg.PLAY_DURATION = 'duration';
Blockly.Msg.PLAY_VOLUME = 'volume';
Blockly.Msg.PLAY_FILE = 'file';
Blockly.Msg.BRICKLIGHT_ON = 'on';
Blockly.Msg.BRICKLIGHT_FLASH = 'flashing';
Blockly.Msg.BRICKLIGHT_DOUBLE_FLASH = 'double flashing';
Blockly.Msg.BRICKLIGHT = 'EV3 brick light';
Blockly.Msg.BRICKLIGHT_COLOR = 'colour';
Blockly.Msg.BRICKLIGHT_GREEN = 'green';
Blockly.Msg.BRICKLIGHT_ORANGE = 'orange';
Blockly.Msg.BRICKLIGHT_RED = 'red';
Blockly.Msg.WAIT = 'wait';
Blockly.Msg.WAIT_FOREVER = 'indefinitely';
Blockly.Msg.WAIT_OR = 'or wait for';
Blockly.Msg.SENSOR_ULTRASONIC = 'ultrasonic sensor';
Blockly.Msg.SENSOR_TOUCH = 'touch sensor';
Blockly.Msg.SENSOR_TIME = 'time';
Blockly.Msg.SENSOR_MS_TIMER = 'in ms';
Blockly.Msg.SENSOR_TIMER = 'timer';
Blockly.Msg.SENSOR_COLOUR = 'colour sensor';
Blockly.Msg.SENSOR_INFRARED = 'infrared sensor';
Blockly.Msg.SENSOR_ENCODER = 'encoder';
Blockly.Msg.SENSOR_GYRO = 'gyroscope';
Blockly.Msg.SENSOR_KEY = 'button';
Blockly.Msg.SENSOR_KEY_ENTER = 'enter';
Blockly.Msg.SENSOR_KEY_UP = 'up';
Blockly.Msg.SENSOR_KEY_DOWN = 'down';
Blockly.Msg.SENSOR_KEY_LEFT = 'left';
Blockly.Msg.SENSOR_KEY_RIGHT = 'right';
Blockly.Msg.SENSOR_KEY_ESCAPE = 'escape';
Blockly.Msg.SENSOR_KEY_ANY = 'any';
Blockly.Msg.SENSOR_RESET = 'reset';
Blockly.Msg.SENSOR_RESET_II = '';
Blockly.Msg.SENSOR_SET_MODE = 'set mode';
Blockly.Msg.SENSOR_GET_MODE = 'get mode';
Blockly.Msg.SENSOR_GET_SAMPLE = 'get value';
Blockly.Msg.SENSOR_IS_PRESSED = 'pressed?';
Blockly.Msg.SENSOR_PRESSED = ' (pressed)';
Blockly.Msg.WAIT_UNTIL = 'wait until';
Blockly.Msg.SENSOR_WAIT_PRESSED = 'pressed';
Blockly.Msg.SENSOR_WAIT_PRESSED_RELEASED = 'pressed or released';
Blockly.Msg.START = 'start';
Blockly.Msg.START_ACTIVITY = 'activity';
Blockly.Msg.START_PROGRAM = 'program-start';
Blockly.Msg.START_PROGRAM_DEBUG = 'show sensor data';
Blockly.Msg.MODE = 'mode';
Blockly.Msg.MODE_DISTANCE = 'distance';
Blockly.Msg.MODE_PRESENCE = 'presence';
Blockly.Msg.MODE_STATE = 'state';
Blockly.Msg.MODE_COLOUR = 'colour';
Blockly.Msg.MODE_LIGHT = 'light';
Blockly.Msg.MODE_RGB = 'RGB';
Blockly.Msg.MODE_AMBIENTLIGHT = 'ambient light';
Blockly.Msg.MODE_ROTATION = 'rotation';
Blockly.Msg.MODE_DEGREE = 'degree';
Blockly.Msg.MODE_ANGLE = 'angle';
Blockly.Msg.MODE_RATE = 'rate';
Blockly.Msg.LOOP_COUNT = 'number';
Blockly.Msg.LOOP = 'repeat until';
Blockly.Msg.LOOP_FOREVER = 'repeat indefinitely';
Blockly.Msg.CONNECTION_SEND_DATA = 'data to send';
Blockly.Msg.CONNECTION_USED_CONNECTION = 'via connection';
Blockly.Msg.CONNECTION_RECEIVED_DATA = 'data received';
Blockly.Msg.CONNECTION_CONNECT = 'connect to robot name';
Blockly.Msg.CONNECTION_WAIT_FOR_CONNECTION = 'wait for connection';
Blockly.Msg.CONNECTION_START_TOOLTIP = 'Tries to make a connection to another robot via bluetooth.';
Blockly.Msg.CONNECTION_WAIT_TOOLTIP = 'Waits for a connection via bluetooth.';
Blockly.Msg.CONNECTION_RECEIVE_TOOLTIP = 'Waits for a message from the robot which you declare in the connection.';
Blockly.Msg.CONNECTION_SEND_TOOLTIP = 'Sends a text message to another robot.'; 
Blockly.Msg.TOOLBOX_ACTION = 'Action';
Blockly.Msg.TOOLBOX_COMMUNICATION = 'Messages';
Blockly.Msg.TOOLBOX_SENSOR = 'Sensors';
Blockly.Msg.TOOLBOX_CONTROL = 'Control';
Blockly.Msg.TOOLBOX_LOGIC = 'Logic';
Blockly.Msg.TOOLBOX_MATH = 'Math';
Blockly.Msg.TOOLBOX_TEXT = 'Text';
Blockly.Msg.TOOLBOX_LIST = 'Lists';
Blockly.Msg.TOOLBOX_COLOUR = 'Colours';
Blockly.Msg.TOOLBOX_VARIABLE = 'Variables';
Blockly.Msg.TOOLBOX_PROCEDURE = 'Functions';
Blockly.Msg.TOOLBOX_WAIT = 'Wait';
Blockly.Msg.TOOLBOX_LOOP = 'Loops';
Blockly.Msg.TOOLBOX_DECISION = 'Decisions';
Blockly.Msg.TOOLBOX_LIGHT = 'Lights';
Blockly.Msg.TOOLBOX_SOUND = 'Sounds';
Blockly.Msg.TOOLBOX_DISPLAY = 'Display';
Blockly.Msg.TOOLBOX_DRIVE = 'Drive';
Blockly.Msg.TOOLBOX_MOVE = 'Move';
Blockly.Msg.TOOLBOX_GLOBAL_VARIABLE = 'Global Variables';
Blockly.Msg.TOOLBOX_LOOP_VARIABLE = 'Loop Variables';
//
/// These texts are used outside of Blockly, but are placed in the Blockly namespace
Blockly.Msg.MENU_EDIT = 'edit';
Blockly.Msg.MENU_ROBOT = 'robot';
Blockly.Msg.MENU_HELP = 'help';
Blockly.Msg.MENU_USER = 'login';
Blockly.Msg.MENU_START_BRICK = 'run on brick';
Blockly.Msg.MENU_START_SIM = 'run in simulation';
Blockly.Msg.MENU_EXPORT_PROG = 'export program';
Blockly.Msg.MENU_IMPORT_PROG = 'import program';
Blockly.Msg.MENU_CHECK = 'check';
Blockly.Msg.MENU_NEW = 'new ...';
Blockly.Msg.MENU_LIST = 'list ...';
Blockly.Msg.MENU_SAVE = 'save';
Blockly.Msg.MENU_SAVE_AS = 'save as ...';
Blockly.Msg.MENU_ATTACH = 'attach ...';
Blockly.Msg.MENU_PROPERTIES = 'properties';
Blockly.Msg.MENU_TOOLBOX = 'NEPO-Blocks';
Blockly.Msg.MENU_BEGINNER = 'beginner';
Blockly.Msg.MENU_EXPERT = 'expert';
Blockly.Msg.MENU_TOOLBOX_BEGINNER = 'NEPO-Blocks beginner';
Blockly.Msg.MENU_TOOLBOX_EXPERT = 'NEPO-Blocks expert';
Blockly.Msg.MENU_CONNECT = 'connect ...';
Blockly.Msg.MENU_UPDATE_FIRMWARE = 'update firmware';
Blockly.Msg.MENU_LOGGING = 'logging';
Blockly.Msg.MENU_EV3 = 'EV3 preparation';
Blockly.Msg.MENU_PROGRAMMING = 'programming with NEPO';
Blockly.Msg.MENU_FAQ = 'FAQ';
Blockly.Msg.MENU_GENERAL = 'general help'
Blockly.Msg.MENU_SHOW_AGAIN = 'show welcome note again'
Blockly.Msg.MENU_ROBOT_STATE_INFO = 'info';
Blockly.Msg.MENU_STATE_INFO = 'state information';
Blockly.Msg.MENU_ABOUT = 'about';
Blockly.Msg.MENU_BUILDING_INSTRUCTIONS = 'building instructions';
Blockly.Msg.MENU_LOG_IN = 'login ...';
Blockly.Msg.MENU_LOG_OUT = 'logout';
Blockly.Msg.MENU_CHANGE = 'change ...';
Blockly.Msg.MENU_DELETE_USER = 'delete user ...';
Blockly.Msg.MENU_EDIT_TOOLTIP = 'edit';
Blockly.Msg.MENU_ROBOT_TOOLTIP = 'robots';
Blockly.Msg.MENU_HELP_TOOLTIP = 'help';
Blockly.Msg.MENU_USER_TOOLTIP = 'user';
Blockly.Msg.MENU_USER_STATE_TOOLTIP = 'user info';
Blockly.Msg.MENU_ROBOT_STATE_TOOLTIP = 'robot info';
Blockly.Msg.MENU_SHOW_CODE = 'show code';
Blockly.Msg.MENU_SIM_SIMPLE = 'Simple Scene';
Blockly.Msg.MENU_SIM_DRAW = 'Drawing Scene';
Blockly.Msg.MENU_SIM_ROBERTA = 'Roberta Scene';
Blockly.Msg.MENU_SIM_RESCUE = 'Rescue Scene';
Blockly.Msg.MENU_SIM_MATH = 'Math Scene';
Blockly.Msg.MENU_SIM_INFO = 'Info';
Blockly.Msg.MENU_SIM_START_PAUSE = 'Start/Pause';
Blockly.Msg.MENU_SIM_STEP = 'Step';
Blockly.Msg.MENU_SIM_STOP = 'Stop';
Blockly.Msg.MENU_SIM_BACK = 'Back';
Blockly.Msg.MENU_ZOOM = 'zoom';
Blockly.Msg.MENU_ZOOM_IN = 'zoom in';
Blockly.Msg.MENU_ZOOM_RESET = 'reset zoom';
Blockly.Msg.MENU_ZOOM_OUT = 'zoom out';
Blockly.Msg.TAB_PROGRAM = 'Program';
Blockly.Msg.TAB_CONFIGURATION = 'Robot configuration';
Blockly.Msg.TAB_SIMULATION = 'Simulation';
Blockly.Msg.POPUP_ABOUT_TEXT = 'The Open Roberta Lab is a cloud-based integrated programming environment that enables children and adolescents to program easily Lego Mindstorms EV3 robots. This platform is completely open source so taking part is desirable! Both the software and the open source developer tools are available via Fraunhofer servers.';
Blockly.Msg.POPUP_ABOUT_TEXT_DEV = 'The Open Roberta Lab is an open-source programming platform developed by Fraunhofer IAIS within the initiative <a href="http://www.roberta-home.de/">»Roberta – Learning with Robots«</a>';
Blockly.Msg.POPUP_ABOUT_TEXT_GOOG = 'Open Roberta was initiated in collaboration with Google Germany to reduce the hurdles for students, teachers and schools programming educational robots. Open Roberta is financed by Google.org (2014 - 2015) with 1Mio Euro.</a>';
Blockly.Msg.POPUP_TEXT_STARTUP_MESSAGE = 'Three things you should know before starting:<ul class="icon"><li class="document-text">Here you can program real EV3 robots </li><li class="Roberta">Your robot needs a special system <a target="_blank" href="https://mp-devel.iais.fraunhofer.de/wiki/x/RIAd">check!</a></li><li class="wi-fi">Your robot needs wi-fi or a USB program <a target="_blank" href="https://mp-devel.iais.fraunhofer.de/wiki/x/RIAd">check!</a></li><li class="arrow-right-thick">If you are not sure, please have a look at the help pages ... <a target="_blank" href="https://mp-devel.iais.fraunhofer.de/wiki/x/A4AM">more</a></li></ul><br /><p>What is new?</p>';
Blockly.Msg.POPUP_RELEASE = 'Version beta 1.3.2 <ul class="NonIcon"><li>Fix timestamp bug for save program</li></ul>Version beta 1.3.1 <ul class="NonIcon"><li>Spanish available now!</li><li>Fixed bugs</li></ul>Version beta 1.3.0 <ul class="NonIcon"><li>Simulate a robot!</li><li>Share your program with a friend</li><li>Update the robots firmware Over-the-Air</li><li>USB cabel support for Chromebooks</li><li>Fixed many more bugs</li></ul></br>';
Blockly.Msg.POPUP_NEW_RELEASE = 'Version beta 1.4 <ul class="NonIcon"><li>Create one program for the real robot <strong>and</strong> for the simulated robot</li><li>Update blockly for better performance and zoom function</li></ul>';
Blockly.Msg.POPUP_ABOUT_JOIN = 'I want to help';
Blockly.Msg.POPUP_USERNAME = 'Username';
Blockly.Msg.POPUP_USERNAME_LOGOFF = 'You are not logged in.';
Blockly.Msg.POPUP_PASSWORD = 'Password';
Blockly.Msg.POPUP_REPEAT_PASSWORD = 'Repeat password';
Blockly.Msg.POPUP_NAME = 'Name';
Blockly.Msg.POPUP_EMAIL = 'E-Mail';
Blockly.Msg.POPUP_SHARE_WITH = 'Share with ...';
Blockly.Msg.POPUP_SHARE_READ = 'READ';
Blockly.Msg.POPUP_SHARE_WRITE = 'WRITE';
Blockly.Msg.POPUP_ATTENTION = 'Attention';
Blockly.Msg.POPUP_VALUE = 'Value';
Blockly.Msg.POPUP_STARTUP_NEW = 'What"s new?';
Blockly.Msg.POPUP_STARTUP_HELP = 'Do you need help?';
Blockly.Msg.POPUP_STARTUP_HIDE = 'Okay, don"t show this window again.';
Blockly.Msg.POPUP_STARTUP_COOKIES = 'We use cookies to personalise content and to analyse our traffic.';
Blockly.Msg.POPUP_STARTUP_DETAILS = 'Show details.';
Blockly.Msg.POPUP_CANCEL = 'Cancel';
Blockly.Msg.POPUP_ROBOT_NAME = 'Name';
Blockly.Msg.POPUP_ROBOT_STATE = 'State';
Blockly.Msg.POPUP_ROBOT_STATE_WAIT = 'wait';
Blockly.Msg.POPUP_ROBOT_STATE_DISCONNECTED = 'disconnected';
Blockly.Msg.POPUP_ROBOT_STATE_BUSY = 'busy';
Blockly.Msg.POPUP_ROBOT_BATTERY = 'Voltage';
Blockly.Msg.POPUP_ROBOT_WAIT = 'Waiting time';
Blockly.Msg.POPUP_ROBOT_NOT_CONNECTED = 'You have to make a connection to your robot first.';
Blockly.Msg.POPUP_CONFIRM_DELETE_PROGRAM = 'Do you really want to delete the program ?';
Blockly.Msg.POPUP_CONFIRM_DELETE_CONFIGURATION = 'Do you really want to delete the configuration ?';
Blockly.Msg.BUTTON_STOP = 'Stop';
Blockly.Msg.BUTTON_START = 'Try it';
Blockly.Msg.BUTTON_MORE = 'more';
Blockly.Msg.POPUP_BEFOREUNLOAD = 'You have unsaved changes in your program or configuration. Sign in and save your program or configuration.';
Blockly.Msg.POPUP_BEFOREUNLOAD_LOGGEDIN = 'You have unsaved changes in your program or configuration.';
Blockly.Msg.POPUP_CONFIRM_UPDATE_FIRMWARE = 'There is a new firmware version for your robot available. You can try to run programs with the old version, but best bet is to update your robot now! You just have to click >>Update now<<.';
Blockly.Msg.POPUP_DO_UPDATE_FIRMWARE = 'Update now';
Blockly.Msg.POPUP_EMAIL_SEND = 'Send now';
Blockly.Msg.POPUP_REGISTER_USER = 'Register now';
Blockly.Msg.POPUP_PASSWORD_RECOVERY = 'reset password ...'
Blockly.Msg.POPUP_NEW_PASSWORD = 'New Password';
Blockly.Msg.POPUP_OLD_PASSWORD = 'Old Password';
Blockly.Msg.POPUP_REPEAT_PASSWORD = 'Repeat password';
Blockly.Msg.POPUP_CHANGE_PASSWORD = 'change password ...';
Blockly.Msg.POPUP_STARTUP_TITLE = 'Welcome';
Blockly.Msg.POPUP_CONTINUE = 'continue anyway';
Blockly.Msg.BUTTON_FINISH = 'Finish';
Blockly.Msg.BUTTON_LOAD = 'Load';
Blockly.Msg.BUTTON_DO_DELETE = 'Delete';
Blockly.Msg.BUTTON_DO_SHARE = 'Share';
Blockly.Msg.BUTTON_REFRESH = 'Refresh';
Blockly.Msg.BUTTON_EMPTY_LIST = 'Empty list';
Blockly.Msg.MESSAGE_PASSWORD_ERROR = 'Something went wrong while you filled in the two passwords.';
Blockly.Msg.MESSAGE_NOT_AVAILABLE = 'Not available.';
Blockly.Msg.MESSAGE_INVALID_NAME = 'Please fill in a correct name. A correct name begins with a letter and can only contain letters or numbers.';
Blockly.Msg.MESSAGE_EDIT_START = 'Your program $ will run in a moment!';
Blockly.Msg.MESSAGE_EDIT_CHECK = 'Your program is now checked!';
Blockly.Msg.MESSAGE_EDIT_SAVE_PROGRAM = 'Your program has been saved';
Blockly.Msg.MESSAGE_EDIT_SAVE_PROGRAM_AS = 'Your program has been saved as "$"';
Blockly.Msg.MESSAGE_EDIT_SAVE_CONFIGURATION = 'Your configuration has been saved';
Blockly.Msg.MESSAGE_EDIT_SAVE_CONFIGURATION_AS = 'Your configuration has been saved as "$"';
Blockly.Msg.MESSAGE_ROBOT_CONNECTED = 'Your robot $ is connected';
Blockly.Msg.MESSAGE_ROBOT_FIRMWARE_UPDATE = 'Your robot runs now version "$"';
Blockly.Msg.MESSAGE_USER_LOGIN = 'Hello "$"';
Blockly.Msg.MESSAGE_USER_LOGOUT = 'You are logged out';
Blockly.Msg.MESSAGE_USER_NEW = 'Hello "$"';
Blockly.Msg.MESSAGE_USER_DELETED = 'User deleted';
Blockly.Msg.MESSAGE_PROGRAM_DELETED = 'Program "$" was deleted';
Blockly.Msg.MESSAGE_RELATION_DELETED = 'A relation of Program "$" was deleted';
Blockly.Msg.MESSAGE_CONFIGURATION_DELETED = 'Configuration "$" was deleted';
Blockly.Msg.MESSAGE_RESTART_ROBOT = 'Please reconnect the robot to the Open Roberta Lab.';
Blockly.Msg.MESSAGE_FIRMWARE_ERROR = 'There is a conflict with the firmware version of your robot and the Open Roberta Lab. Please contact us.';
Blockly.Msg.ORA_TOKEN_SET_SUCCESS = 'Token set';
Blockly.Msg.ORA_TOKEN_SET_ERROR_NO_ROBOT_WAITING = 'Check if your robot is switched on and connected to the server. <br />If you have problems to do this, please have a look at our help pages.';
Blockly.Msg.ORA_TOOLBOX_LOAD_SUCCESS = 'Toolbox loaded';
Blockly.Msg.ORA_TOOLBOX_LOAD_ERROR_NOT_FOUND = 'The selected NEPO-Blocks could not be found in the database.';
Blockly.Msg.ORA_TOOLBOX_ERROR_ID_INVALID = 'Toolbox name is not a valid identifier.';
Blockly.Msg.ORA_TOOLBOX_GET_ONE_ERROR_NOT_FOUND = 'The toolbox could not be found in the database.';
Blockly.Msg.ORA_TOOLBOX_GET_ONE_SUCCESS = 'Toolbox loaded';
Blockly.Msg.ORA_TOOLBOX_SAVE_ERROR = 'An error has occurred while saving the toolbox.';
Blockly.Msg.ORA_TOOLBOX_SAVE_SUCCESS = 'Toolbox saved';
Blockly.Msg.ORA_TOOLBOX_GET_ALL_SUCCESS = 'Toolbox loaded';
Blockly.Msg.ORA_TOOLBOX_DELETE_SUCCESS = 'Toolbox deleted';
Blockly.Msg.ORA_TOOLBOX_DELETE_ERROR = 'An error has occurred while deleting the toolbox, please try it again!';
Blockly.Msg.ORA_TOOLBOX_TRANSFORM_ERROR = 'Transformation error?';
Blockly.Msg.ORA_TOOLBOX_SAVE_ERROR_NOT_SAVED_TO_DB = 'An error error has occurred while saving the configuration in the database.';
Blockly.Msg.ORA_COMMAND_INVALID = 'Invalid Javascript-command';
Blockly.Msg.ORA_CONFIGURATION_ERROR_ID_INVALID = 'Configuration name is not a valid identifier.';
Blockly.Msg.ORA_CONFIGURATION_GET_ONE_ERROR_NOT_FOUND = 'The robot configuration could not be found in the database.';
Blockly.Msg.ORA_CONFIGURATION_GET_ONE_SUCCESS = 'Configuration loaded';
Blockly.Msg.ORA_CONFIGURATION_SAVE_SUCCESS = 'Configuration saved';
Blockly.Msg.ORA_CONFIGURATION_SAVE_ERROR_NOT_SAVED_TO_DB = 'An error error has occurred while saving the configuration in the database.';
Blockly.Msg.ORA_CONFIGURATION_SAVE_ERROR = 'An error has occurred while saving the robot configuration.';
Blockly.Msg.ORA_CONFIGURATION_GET_ALL_SUCCESS = 'Configuration loaded';
Blockly.Msg.ORA_CONFIGURATION_DELETE_SUCCESS = 'Configuration deleted';
Blockly.Msg.ORA_CONFIGURATION_DELETE_ERROR = 'An error has occurred while deleting the robot configuration, please try it again!';
Blockly.Msg.ORA_PROGRAM_CONFIGURATION_NOT_COMPATIBLE = 'Program is not compatible with the configuration';
Blockly.Msg.ORA_PROGRAM_ERROR_ID_INVALID = 'The name of your  program is already used by the system. Please choose another name and try it again!';
Blockly.Msg.ORA_PROGRAM_GET_ONE_ERROR_NOT_FOUND = 'Program not found.';
Blockly.Msg.ORA_PROGRAM_GET_ONE_ERROR_NOT_LOGGED_IN = 'You are not logged in, please log in with your username and password or create a new user.';
Blockly.Msg.ORA_PROGRAM_GET_ONE_SUCCESS = 'Program loaded';
Blockly.Msg.ORA_PROGRAM_SAVE_SUCCESS = 'Program saved';
Blockly.Msg.ORA_PROGRAM_SAVE_ERROR_NOT_SAVED_TO_DB = 'An error has occurred while saving the program.';
Blockly.Msg.ORA_PROGRAM_SAVE_AS_ERROR_PROGRAM_EXISTS = 'This program already exists.';
Blockly.Msg.ORA_PROGRAM_SAVE_ERROR_PROGRAM_TO_UPDATE_NOT_FOUND = 'The program could not be found, so it is impossible to update it.';
Blockly.Msg.ORA_PROGRAM_SAVE_ERROR_NO_WRITE_PERMISSION = 'You don"t have the permission to modify this program!';
Blockly.Msg.ORA_PROGRAM_SAVE_ERROR_OPTIMISTIC_TIMESTAMP_LOCKING = 'This program has been changed recently by someone else. You can can save your changes in a new program, choose >save as< !';
Blockly.Msg.ORA_PROGRAM_GET_ALL_SUCCESS = 'Programs loaded';
Blockly.Msg.ORA_PROGRAM_DELETE_SUCCESS = 'Program deeleted';
Blockly.Msg.ORA_PROGRAM_DELETE_ERROR = 'An error error has occurred while deleding the configuration. Please try it again!';
Blockly.Msg.ORA_PROGRAM_IMPORT_ERROR = 'This program is not a valid NEPO program and cannot be uploaded!';
Blockly.Msg.ORA_USER_GET_ONE_SUCCESS = 'Login successfull';
Blockly.Msg.ORA_USER_GET_ONE_ERROR_ID_OR_PASSWORD_WRONG = 'An error occurred while logging in.';
Blockly.Msg.ORA_USER_CREATE_SUCCESS = 'The user was successfully created';
Blockly.Msg.ORA_USER_CREATE_ERROR_NOT_SAVED_TO_DB = 'The given user name already exists in the database.';
Blockly.Msg.ORA_USER_DELETE_SUCCESS = 'The user was successfully deleted';
Blockly.Msg.ORA_USER_DELETE_ERROR_NOT_DELETED_IN_DB = 'Error while deleting user in database.';
Blockly.Msg.ORA_USER_DELETE_ERROR_ID_NOT_FOUND = 'Error while deleting user.';
Blockly.Msg.ORA_USER_GET_ALL_SUCCESS = 'Users loaded';
Blockly.Msg.ORA_COMPILERWORKFLOW_ERROR_PROGRAM_NOT_FOUND = 'The program could not be transformed into the robots programming language.';
Blockly.Msg.ORA_COMPILERWORKFLOW_ERROR_CONFIGURATION_NOT_FOUND = 'The robot configuration could not be found on the server.';
Blockly.Msg.ORA_COMPILERWORKFLOW_ERROR_PROGRAM_TRANSFORM_FAILED = 'The program could not be transformed into the robots programming language.';
Blockly.Msg.ORA_COMPILERWORKFLOW_ERROR_CONFIGURATION_TRANSFORM_FAILED = 'The robot configuration could not be transformed into the robots programming language.';
Blockly.Msg.ORA_COMPILERWORKFLOW_ERROR_PROGRAM_STORE_FAILED = 'The program could not be saved because of an internal error.';
Blockly.Msg.ORA_COMPILERWORKFLOW_ERROR_PROGRAM_COMPILE_FAILED = 'The program could not be transformed into machine code.';
Blockly.Msg.ORA_COMPILERWORKFLOW_ERROR_PROGRAM_GENERATION_FAILED = 'The program could not be generated.';
Blockly.Msg.ORA_ROBOT_NOT_WAITING = 'The robot does not wait for a run command.';
Blockly.Msg.ORA_ROBOT_PUSH_RUN = 'Robot waited and now the jar is pushed to the robot';
Blockly.Msg.ORA_ROBOT_FIRMWAREUPDATE_POSSIBLE = 'The firmware was updated';
Blockly.Msg.ORA_ROBOT_FIRMWAREUPDATE_IMPOSSIBLE = 'An error has occurred while updating the new firmware on your robot.';
Blockly.Msg.ORA_ROBOT_NOT_CONNECTED = 'There is no robot connected. Check if your robot is switched on, connect it to the server and type in the robots password under robot - connect in the menu. <br /> If you have problems to do this, please have a look at our help pages.';
Blockly.Msg.ORA_OWNER_DOES_NOT_EXIST = 'The owner does not exist.';
Blockly.Msg.ORA_PROGRAM_TO_SHARE_DOES_NOT_EXIST = 'The program that you would like to share does not exist.';
Blockly.Msg.ORA_USER_TO_SHARE_DOES_NOT_EXIST = 'The user with which you would like to share the program does not exist. <br />Try it again!';
Blockly.Msg.ORA_USER_TO_SHARE_SAME_AS_LOGIN_USER = 'You cannot share any programs with yourself.';
Blockly.Msg.ORA_USER_CREATE_ERROR_MISSING_REQ_FIELDS = 'Check all required input fields have been filled out.';
Blockly.Msg.ORA_USER_EMAIL_ONE_ERROR_USER_NOT_EXISTS_WITH_THIS_EMAIL = 'This email address is unknown, maybe you have spelled it wrong!';
Blockly.Msg.ORA_SERVER_ERROR = 'Server-Error';

Blockly.Msg.CONFIGURATION_ERROR_SENSOR_MISSING = 'This sensor is not set to the port!';
Blockly.Msg.CONFIGURATION_ERROR_SENSOR_WRONG = 'Connected wrong sesnor to the given port!';
Blockly.Msg.CONFIGURATION_ERROR_MOTOR_LEFT_MISSING = 'Left motor missing in the configuration!';
Blockly.Msg.CONFIGURATION_ERROR_MOTOR_RIGHT_MISSING = 'Right motor missing in the configuration!';
Blockly.Msg.CONFIGURATION_ERROR_MOTOR_MISSING = 'Motor is missing on the given port!';
Blockly.Msg.CONFIGURATION_ERROR_MOTOR_LEFT_UNREGULATED = 'Left motor is not regulated!';
Blockly.Msg.CONFIGURATION_ERROR_MOTOR_RIGHT_UNREGULATED = 'Right motor is not regulated!';

Blockly.Msg.DATATABLE_PROGRAM_NAME = 'Program name';
Blockly.Msg.DATATABLE_CREATED_BY = 'Creator';
Blockly.Msg.DATATABLE_SHARED = 'Shared';
Blockly.Msg.DATATABLE_SHARED_WITH = 'Shared with';
Blockly.Msg.DATATABLE_BLOCKS = 'Blocks';
Blockly.Msg.DATATABLE_CREATED_ON = 'Creation date';
Blockly.Msg.DATATABLE_ACTUALIZATION = 'Actualization date';
Blockly.Msg.DATATABLE_CONFIGURATION_NAME = 'Configuration name';
Blockly.Msg.DATATABLE_SHOW = 'Show';
Blockly.Msg.DATATABLE_PROGRAMS = 'programs';
Blockly.Msg.DATATABLE_CONFIGURATIONS = 'configurations';
Blockly.Msg.DATATABLE_FIRST = '<< First';
Blockly.Msg.DATATABLE_PREVIOUS = '< Prev';
Blockly.Msg.DATATABLE_NEXT = 'Next >';
Blockly.Msg.DATATABLE_LAST = 'Last >>';
Blockly.Msg.DATATABLE_SHOWING = 'Showing';
Blockly.Msg.DATATABLE_TO = 'to';
Blockly.Msg.DATATABLE_OF = 'of';
Blockly.Msg.DATATABLE_ENTRIES = 'entries';
Blockly.Msg.DATATABLE_EMPTY_TABLE = 'There are no entries in this table';
Blockly.Msg.SEND_DATA = 'data to send';

// These messages are used for validation of forms (please use short messages)
Blockly.Msg.VALIDATION_FIELD_REQUIRED = 'This field cannot be empty!';
Blockly.Msg.VALIDATION_PASSWORD_MIN_LENGTH = 'Password min length is 6!';
Blockly.Msg.VALIDATION_TOKEN_LENGTH = 'Token length is 8 characters!';
Blockly.Msg.VALIDATION_SECOND_PASSWORD_EQUAL = 'The two passwords must be equal!';
Blockly.Msg.VALIDATION_VALID_EMAIL_ADDRESS = 'Please enter a valid email address!';


Blockly.Msg.SIM_BLOCK_NOT_SUPPORTED = 'Unfortunately you can not use this block in the simulation!';
Blockly.Msg.SIM_CONFIGURATION_WARNING_SENSOR_MISSING = 'This sensor is not in the configuration! The behavior of the program on the real robot will be different than expected!';
Blockly.Msg.SIM_CONFIGURATION_WARNING_WRONG_SENSOR_PORT = 'In this block you have used a wrong sensor port! The behavior of the program on the real robot will be different than expected, please check the robot configuration!';
Blockly.Msg.SIM_CONFIGURATION_WARNING_WRONG_INFRARED_SENSOR_PORT = 'The infrared sensor is not connected in the configuration! The behavior of the program on the real robot will be different than expected, please check the robot configuration!';
Blockly.Msg.SERVER_NOT_AVAILABLE = 'The Open Roberta Lab is currently not available. </br> Please check your internet connection and try to reload this website. If the problem persists, please don"t hasitate to contact us via mail:</br>roberta-zentrale@iais.fraunhofer.de';
<<<<<<< HEAD
Blockly.Msg.MENU_MESSAGE_DOWNLOAD = 'Your program has been successfully downloaded.';
Blockly.Msg.POPUP_ROBOT_SYSTEM = 'System';
=======

Blockly.Msg.POPUP_PROGRAM_TERMINATED_UNEXPECTED = 'Program execution on the robot terminated unexpectedly!';

>>>>>>> ac477f2a


<|MERGE_RESOLUTION|>--- conflicted
+++ resolved
@@ -522,13 +522,9 @@
 Blockly.Msg.SIM_CONFIGURATION_WARNING_WRONG_SENSOR_PORT = 'In this block you have used a wrong sensor port! The behavior of the program on the real robot will be different than expected, please check the robot configuration!';
 Blockly.Msg.SIM_CONFIGURATION_WARNING_WRONG_INFRARED_SENSOR_PORT = 'The infrared sensor is not connected in the configuration! The behavior of the program on the real robot will be different than expected, please check the robot configuration!';
 Blockly.Msg.SERVER_NOT_AVAILABLE = 'The Open Roberta Lab is currently not available. </br> Please check your internet connection and try to reload this website. If the problem persists, please don"t hasitate to contact us via mail:</br>roberta-zentrale@iais.fraunhofer.de';
-<<<<<<< HEAD
 Blockly.Msg.MENU_MESSAGE_DOWNLOAD = 'Your program has been successfully downloaded.';
 Blockly.Msg.POPUP_ROBOT_SYSTEM = 'System';
-=======
-
-Blockly.Msg.POPUP_PROGRAM_TERMINATED_UNEXPECTED = 'Program execution on the robot terminated unexpectedly!';
-
->>>>>>> ac477f2a
-
-
+Blockly.Msg.POPUP_PROGRAM_TERMINATED_UNEXPECTED = 'The execution of the program on the robot has terminated unexpectedly!';
+
+
+
