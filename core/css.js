/**
 * @license
 * Visual Blocks Editor
 *
 * Copyright 2013 Google Inc.
 * https://developers.google.com/blockly/
 *
 * Licensed under the Apache License, Version 2.0 (the "License");
 * you may not use this file except in compliance with the License.
 * You may obtain a copy of the License at
 *
 *   http://www.apache.org/licenses/LICENSE-2.0
 *
 * Unless required by applicable law or agreed to in writing, software
 * distributed under the License is distributed on an "AS IS" BASIS,
 * WITHOUT WARRANTIES OR CONDITIONS OF ANY KIND, either express or implied.
 * See the License for the specific language governing permissions and
 * limitations under the License.
 */

/**
 * @fileoverview Inject Blockly's CSS synchronously.
 * @author fraser@google.com (Neil Fraser)
 */
'use strict';

goog.provide('Blockly.Css');


/**
 * List of cursors.
 * @enum {string}
 */
Blockly.Css.Cursor = {
  OPEN: 'handopen',
  CLOSED: 'handclosed',
  DELETE: 'handdelete'
};

/**
 * Current cursor (cached value).
 * @type {string}
 * @private
 */
Blockly.Css.currentCursor_ = '';

/**
 * Large stylesheet added by Blockly.Css.inject.
 * @type {Element}
 * @private
 */
Blockly.Css.styleSheet_ = null;

/**
 * Path to media directory, with any trailing slash removed.
 * @type {string}
 * @private
 */
Blockly.Css.mediaPath_ = '';

/**
 * Inject the CSS into the DOM.  This is preferable over using a regular CSS
 * file since:
 * a) It loads synchronously and doesn't force a redraw later.
 * b) It speeds up loading by not blocking on a separate HTTP transfer.
 * c) The CSS content may be made dynamic depending on init options.
 * @param {boolean} hasCss If false, don't inject CSS
 *     (providing CSS becomes the document's responsibility).
 * @param {string} pathToMedia Path from page to the Blockly media directory.
 */
Blockly.Css.inject = function(hasCss, pathToMedia) {
  // Only inject the CSS once.
  if (Blockly.Css.styleSheet_) {
    return;
  }
  // Placeholder for cursor rule.  Must be first rule (index 0).
  var text = '.blocklyDraggable {}\n';
  if (hasCss) {
    text += Blockly.Css.CONTENT.join('\n');
    if (Blockly.FieldDate) {
      text += Blockly.FieldDate.CSS.join('\n');
    }
  }
  // Strip off any trailing slash (either Unix or Windows).
  Blockly.Css.mediaPath_ = pathToMedia.replace(/[\\\/]$/, '');
  text = text.replace(/<<<PATH>>>/g, Blockly.Css.mediaPath_);
  // Inject CSS tag.
  var cssNode = document.createElement('style');
  document.head.appendChild(cssNode);
  var cssTextNode = document.createTextNode(text);
  cssNode.appendChild(cssTextNode);
  Blockly.Css.styleSheet_ = cssNode.sheet;
  Blockly.Css.setCursor(Blockly.Css.Cursor.OPEN);
};

/**
 * Set the cursor to be displayed when over something draggable.
 * @param {Blockly.Css.Cursor} cursor Enum.
 */
Blockly.Css.setCursor = function(cursor) {
  if (Blockly.Css.currentCursor_ == cursor) {
    return;
  }
  Blockly.Css.currentCursor_ = cursor;
  var url = 'url(' + Blockly.Css.mediaPath_ + '/' + cursor + '.cur), auto';
  // There are potentially hundreds of draggable objects.  Changing their style
  // properties individually is too slow, so change the CSS rule instead.
  var rule = '.blocklyDraggable {\n  cursor: ' + url + ';\n}\n';
  Blockly.Css.styleSheet_.deleteRule(0);
  Blockly.Css.styleSheet_.insertRule(rule, 0);
  // There is probably only one toolbox, so just change its style property.
  var toolboxen = document.getElementsByClassName('blocklyToolboxDiv');
  for (var i = 0, toolbox; toolbox = toolboxen[i]; i++) {
    if (cursor == Blockly.Css.Cursor.DELETE) {
      toolbox.style.cursor = url;
    } else {
      toolbox.style.cursor = '';
    }
  }
  // Set cursor on the whole document, so that rapid movements
  // don't result in cursor changing to an arrow momentarily.
  var html = document.body.parentNode;
  if (cursor == Blockly.Css.Cursor.OPEN) {
    html.style.cursor = '';
  } else {
    html.style.cursor = url;
  }
};

/**
 * Array making up the CSS content for Blockly.
 */
Blockly.Css.CONTENT = [
  '.blocklySvg {',
//    'background-color: #fff;',
    'outline: none;',
    'overflow: hidden;',  /* IE overflows by default. */
  '}',

  '.blocklyWidgetDiv {',
    'display: none;',
    'position: absolute;',
    'z-index: 999;',
  '}',

  '.blocklyTooltipDiv {',
    'background-color: #333;',
    'border-radius: 2px;',
    'color: #fff;',
    'display: none;',
    'font-family: sans-serif;',
    'font-size: 9pt;',
    'opacity: 0.9;',
    'padding: 5px;',
    'position: absolute;',
    'z-index: 1000;',
  '}',

  '.blocklyResizeSE {',
    'cursor: se-resize;',
    'fill: #aaa;',
  '}',

  '.blocklyResizeSW {',
    'cursor: sw-resize;',
    'fill: #aaa;',
  '}',

  '.blocklyResizeLine {',
    'stroke: #888;',
    'stroke-width: 1;',
  '}',

  '.blocklyHighlightedConnectionPath {',
    'fill: #FFDC00;',
    'stroke: #FFDC00;',
    'stroke-width: 4px;',
  '}',

  '.blocklyPathLight {',
    'fill: none;',
    'stroke-linecap: round;',
    'stroke-width: 1;',
  '}',

  '.blocklySelected>.blocklyPath {',
    'stroke: #FFDC00;',
    'stroke-width: 3px;',
  '}',

  '.blocklySelected>.blocklyPathLight {',
    'display: none;',
  '}',

  '.blocklyDragging>.blocklyPath,',
  '.blocklyDragging>.blocklyPathLight {',
    'fill-opacity: .8;',
    'stroke-opacity: .8;',
  '}',

  '.blocklyDragging>.blocklyPathDark {',
    'display: none;',
  '}',

  '.blocklyDisabled>.blocklyPath {',
    'fill-opacity: .3;',
    'stroke-opacity: .3;',
  '}',

  '.blocklyDisabled>.blocklyPathLight,',
  '.blocklyDisabled>.blocklyPathDark {',
    'display: none;',
  '}',

  '.blocklyText {',
    'cursor: default;',
    'fill: #fff;',
    'font-family: sans-serif;',
    'font-size: 11pt;',
  '}',
  '.blocklyText.brick_label {',
    'fill: #000;',
    'font-weight: bold;',
    'font-size: 14pt;',
  '}',

  '.blocklyNonEditableText>text {',
    'pointer-events: none;',
  '}',

  '.blocklyNonEditableText>rect,',
  '.blocklyEditableText>rect {',
    'fill: #fff;',
    'fill-opacity: .6;',
  '}',

  '.blocklyNonEditableText>text,',
  '.blocklyEditableText>text {',
    'fill: #000;',
  '}',

  '.blocklyEditableText:hover>rect {',
    'stroke: #fff;',
    'stroke-width: 2;',
  '}',

  '.blocklyBubbleText {',
    'fill: #000;',
  '}',

  /*
    Don't allow users to select text.  It gets annoying when trying to
    drag a block and selected text moves instead.
  */
  '.blocklySvg text {',
    'user-select: none;',
    '-moz-user-select: none;',
    '-webkit-user-select: none;',
    'cursor: inherit;',
  '}',

  '.blocklyHidden {',
    'display: none;',
  '}',

  '.blocklyFieldDropdown:not(.blocklyHidden) {',
    'display: block;',
  '}',

  '.blocklyIconGroup {',
    'cursor: default;',
  '}',

  '.blocklyIconGroup:not(:hover),',
  '.blocklyIconGroupReadonly {',
    'opacity: .6;',
  '}',

  '.blocklyIconShape {',
    'fill: #00f;',
    'stroke: #fff;',
    'stroke-width: 1px;',
  '}',

  '.blocklyIconSymbol {',
    'fill: #fff;',
  '}',
  
  '.blocklyIconMarkWarningError {',
    'fill: #000;',
  '}',
  
  'g .blocklyIconGroup:hover path[class="blocklyIconMarkWarningError"] {',
    'fill: #fff;',
    'cursor: pointer',
  '}', 
  'g .blocklyIconGroup:hover circle[class="blocklyIconMarkWarningError"] {',
    'fill: #fff;',
    'cursor: pointer',
  '}', 
  
  '.blocklyIconMarkWarningError:hover {',
    'fill: #fff;',
  '}',

  '.blocklyMinimalBody {',
    'margin: 0;',
    'padding: 0;',
  '}',

  '.blocklyCommentTextarea {',
    'background-color: #fff;',
    'border: 0;',
    'margin: 0;',
    'padding: 2px;',
    'resize: none;',
    'outline: 0 none',
  '}',

  '.blocklyHtmlInput {',
    'border: none;',
    'border-radius: 4px;',
    'font-family: sans-serif;',
    'height: 100%;',
    'margin: 0;',
    'outline: none;',
    'padding: 0 1px;',
    'width: 100%;',
    'line-height: normal;',
  '}',

  '.blocklyMainBackground {',
    'stroke-width: 1;',
    'stroke: #c6c6c6;',  /* Equates to #ddd due to border being off-pixel. */
  '}',

  '.blocklyMutatorBackground {',
    'fill: #fff;',
    'stroke: #ddd;',
    'stroke-width: 1;',
  '}',

  '.blocklyFlyoutBackground {',
    'fill-opacity: .35;',
  '}',
  
  '.blocklyCon {',
    'fill: #eee;',
    'fill-opacity: 1;',
  '}',

  '.blocklyConSelected {',
    'fill-opacity: .65;',
  '}',
  
  '.blocklyScrollbarBackground {',
    'opacity: 0;',
    'display: none;',
  '}',

  '.blocklyScrollbarKnob {',
    'display: none;',
  '}',

  '.blocklyScrollbarBackground:hover+.blocklyScrollbarKnob,',
  '.blocklyScrollbarKnob:hover {',
    'fill: #bbb;',
  '}',

  '.blocklyZoom>image {',
    'opacity: .4;',
  '}',

  '.blocklyZoom>image:hover {',
    'opacity: .6;',
  '}',

  '.blocklyZoom>image:active {',
    'opacity: .8;',
  '}',
  
  'rect[class="blocklyButtonBack"] { ',
    'fill: #fff;',
  '}',
  
  'g .robButtonHidden {',
    'display: none',
  '}', 
  
  'g .robButton:hover rect[class="blocklyButtonBack"] {',
    'fill: #BACC1E;',
    'cursor: pointer',
  '}', 
  
  'g .robButton:hover path[class="blocklyButtonPath"] {',
    'cursor: pointer',
  '}', 
  
  'g .robButton.disabled {',
    'pointer-events: none;',
  '}', 
  
  'g .robButton.disabled path[class="blocklyButtonPath"] {',
    'fill: #bbb',
  '}', 
  

  /* Darken flyout scrollbars due to being on a grey background. */
  /* By contrast, workspace scrollbars are on a white background. */
  '.blocklyFlyout .blocklyScrollbarKnob {',
    'fill: #bbb;',
  '}',

  '.blocklyFlyout .blocklyScrollbarBackground:hover+.blocklyScrollbarKnob,',
  '.blocklyFlyout .blocklyScrollbarKnob:hover {',
    'fill: #aaa;',
  '}',

  '.blocklyInvalidInput {',
    'background: #faa;',
  '}',

  '.blocklyAngleCircle {',
    'stroke: #444;',
    'stroke-width: 1;',
    'fill: #ddd;',
    'fill-opacity: .8;',
  '}',

  '.blocklyAngleMarks {',
    'stroke: #444;',
    'stroke-width: 1;',
  '}',

  '.blocklyAngleGauge {',
    'fill: #f88;',
    'fill-opacity: .8;',
  '}',

  '.blocklyAngleLine {',
    'stroke: #f00;',
    'stroke-width: 2;',
    'stroke-linecap: round;',
  '}',

  '.blocklyContextMenu {',
    'border-radius: 4px;',
  '}',

  '.blocklyDropdownMenu {',
    'padding: 0 !important;',
  '}',

  /* Override the default Closure URL. */
  '.blocklyWidgetDiv .goog-option-selected .goog-menuitem-checkbox,',
  '.blocklyWidgetDiv .goog-option-selected .goog-menuitem-icon {',
    'background: url(<<<PATH>>>/sprites.png) no-repeat -48px -16px !important;',
  '}',

  /* Category tree in Toolbox. */
  '.blocklyToolboxDiv {',
    'background-color: #eee;',
    'overflow-x: hidden;',
    'overflow-y: visible;',
    'position: absolute;',
  '}',

  '.blocklyTreeRoot {',
    'padding: 10px 0;',
  '}',

  '.blocklyTreeRoot:focus {',
    'outline: none;',
  '}',

//  '.blocklyTreeRow {',
//    'height: 22px;',
//    'line-height: 22px;',
//    'margin-bottom: 3px;',
//    'padding-right: 8px;',
//    'white-space: nowrap;',
//  '}',
  
  '.blocklyTreeRow {',
    'height: 40px;',
    'line-height: 0;',
    'margin-bottom: 6px;',
   '}',
  
  '.blocklyToolboxDiv.small .blocklyTreeRow {',
    'width: 55px;',
  '}',
  '.blocklyToolboxDiv.scroll.small .blocklyTreeRow {',
    'width: 70px;', // 55px + 17px (usually the browsers scrollbar width)
  '}',

<<<<<<< HEAD
  '.blocklyHorizontalTree {',
    'float: left;',
    'margin: 1px 5px 8px 0;',
  '}',

  '.blocklyHorizontalTreeRtl {',
    'float: right;',
    'margin: 1px 0 8px 5px;',
  '}',

  '.blocklyToolboxDiv[dir="RTL"] .blocklyTreeRow {',
    'margin-left: 8px;',
=======
//  '.blocklyToolboxDiv[dir="RTL"] .blocklyTreeRow {',
//    'margin-left: 8px;',
//  '}',
  '.blocklyTreeRow:hover {',
    'cursor: pointer',
>>>>>>> ef5e543e
  '}',

  '.blocklyTreeRow:not(.blocklyTreeSelected):hover {',
    'background-color: #e4e4e4;',
    'cursor: pointer',
  '}',
  
  '.toolboxIcon {',
    'display: inline-block;',
    'position: relative;',
    'top: 20px;',
    'left: 8px;',
    'font-size: 24px;',
    'color: #fff;',
    'float: left;',
    'height: 0;',
    'visibility: hidden',
  '}',
  
  '.blocklyToolboxDiv.small .toolboxIcon {',
    'visibility: visible', 
  '}',
  
  '.blocklyTreeSeparator {',
    'border-bottom: solid #e5e5e5 1px;',
    'height: 0;',
    'margin: 5px 0;',
  '}',

  '.blocklyTreeSeparatorHorizontal {',
    'border-right: solid #e5e5e5 1px;',
    'width: 0;',
    'padding: 5px 0;',
    'margin: 0 5px;',
  '}',


  '.blocklyTreeIcon {',
    'background-image: url(<<<PATH>>>/sprites.png);',
    'height: 16px;',
    'vertical-align: middle;',
    'width: 16px;',
  '}',
  '.toolboxIcon.typcn:before {',
    'line-height:0',
  '}',
  '.blocklyTreeIconClosedLtr {',
    'background-position: -32px -1px;',
  '}',

  '.blocklyTreeIconClosedRtl {',
    'background-position: 0px -1px;',
  '}',

  '.blocklyTreeIconOpen {',
    'background-position: -16px -1px;',
  '}',

  '.blocklyTreeSelected>.blocklyTreeIconClosedLtr {',
    'background-position: -32px -17px;',
  '}',

  '.blocklyTreeSelected>.blocklyTreeIconClosedRtl {',
    'background-position: 0px -17px;',
  '}',

  '.blocklyTreeSelected>.blocklyTreeIconOpen {',
    'background-position: -16px -17px;',
  '}',

  '.blocklyTreeIconNone,',
  '.blocklyTreeSelected>.blocklyTreeIconNone {',
    'background-position: -48px -1px;',
  '}',

//  '.blocklyTreeLabel {',
//    'cursor: default;',
//    'font-family: sans-serif;',
//    'font-size: 16px;',
//    'padding: 0 3px;',
//    'vertical-align: middle;',
//  '}',
  '.blocklyTreeLabel {',
    'font-family: sans-serif;',
    'position: relative;',
    'top: 20px;',
    'float: left;',
    'font-size: 16pt;',
    'color: #fff;',
    'padding: 0 0 0 3px;',
  '}',
  
  '.blocklyTreeSub {', 
    '  font-size: 10pt;', 
  '}',
  
  '.blocklyToolboxDiv.small  .blocklyTreeLabel {',
    'visibility: hidden',
  '}',
  
  '.blocklyTreeRow::after {',
    'background-image: url(\'data:image/svg+xml;charset=UTF-8,<svg xmlns=\"http://www.w3.org/2000/svg\"><g><path class=\"blocklyConSelected\" fill=\"%23eee\" d=\"M1,41 v-11 l7.8,0.5 l2.5-5.5 c3-10.7,0.3-16.3-10.3-15.7 v-10 h30v41h-30z\"></path><path class=\"blocklyToolboxBackground\" stroke=\"%23eee\" stroke-width=\"2\" fill=\"none\" d=\"M1,40 v-10 l7.8,0.5 l2.5-5.5 c3-10.7,0.3-16.3-10.3-15.7 v-10\"></path></g></svg>\');',
    'content: "";',
    'width: 15px;',
    'height: 40px;',
    'float: right;',
    'display: inline-block;',
  '}',
  
  '.blocklyTreeRow.selected::after {',
    'background-image: url(\'data:image/svg+xml;charset=UTF-8,<svg xmlns=\"http://www.w3.org/2000/svg\"><g><path class=\"blocklyConSelected\" fill-opacity=\"0.7\" fill=\"%23eee\" d=\"M1,41 v-11 l7.8,0.5 l2.5-5.5 c3-10.7,0.3-16.3-10.3-15.7 v-10 h30v41h-30z\"></path><path class=\"blocklyToolboxBackground\" stroke=\"%23eee\" stroke-width=\"2\" fill=\"none\" d=\"M1,40 v-10 l7.8,0.5 l2.5-5.5 c3-10.7,0.3-16.3-10.3-15.7 v-10\"></path></g></svg>\');',
  '}',
 
  '.blocklyToolboxDiv[dir="RTL"] .blocklyTreeRow .blocklyTreeLabel {',
    'float: right;',
    'padding: 0 3px 0 6px;',
  '}',
  
  '.blocklyToolboxDiv.scroll .blocklyTreeRow::after {',
    'width: 15px;',
  '}',
  
   '.blocklyToolboxDiv.scroll.small .blocklyTreeRow::after {',
    'width: 30px;',
  '}',
   '.blocklyToolboxDiv.scroll.small .blocklyTreeLabel {',
    'padding: 0 17px 0 3px;',
  '}',
 
  '.blocklyTreeSelected .blocklyTreeLabel {',
    'color: #fff;',
  '}',

  /* Copied from: goog/css/colorpicker-simplegrid.css */
  /*
   * Copyright 2007 The Closure Library Authors. All Rights Reserved.
   *
   * Use of this source code is governed by the Apache License, Version 2.0.
   * See the COPYING file for details.
   */

  /* Author: pupius@google.com (Daniel Pupius) */

  /*
    Styles to make the colorpicker look like the old gmail color picker
    NOTE: without CSS scoping this will override styles defined in palette.css
  */
  '.blocklyWidgetDiv .goog-palette {',
    'outline: none;',
    'cursor: default;',
  '}',

  '.blocklyWidgetDiv .goog-palette-table {',
    'border: 1px solid #666;',
    'border-collapse: collapse;',
  '}',

  '.blocklyWidgetDiv .goog-palette-cell {',
    'height: 13px;',
    'width: 15px;',
    'margin: 0;',
    'border: 0;',
    'text-align: center;',
    'vertical-align: middle;',
    'border-right: 1px solid #666;',
    'font-size: 1px;',
  '}',

  '.blocklyWidgetDiv .goog-palette-colorswatch {',
    'position: relative;',
    'height: 13px;',
    'width: 15px;',
    'border: 1px solid #666;',
  '}',

  '.blocklyWidgetDiv .goog-palette-cell-hover .goog-palette-colorswatch {',
    'border: 1px solid #FFF;',
  '}',

  '.blocklyWidgetDiv .goog-palette-cell-selected .goog-palette-colorswatch {',
    'border: 1px solid #000;',
    'color: #fff;',
  '}',

  /* Copied from: goog/css/menu.css */
  /*
   * Copyright 2009 The Closure Library Authors. All Rights Reserved.
   *
   * Use of this source code is governed by the Apache License, Version 2.0.
   * See the COPYING file for details.
   */

  /**
   * Standard styling for menus created by goog.ui.MenuRenderer.
   *
   * @author attila@google.com (Attila Bodis)
   */

  '.blocklyWidgetDiv .goog-menu {',
    'background: #fff;',
    'border-color: #ccc #666 #666 #ccc;',
    'border-style: solid;',
    'border-width: 1px;',
    'cursor: default;',
    'font: normal 13px Arial, sans-serif;',
    'margin: 0;',
    'outline: none;',
    'padding: 4px 0;',
    'position: absolute;',
    'overflow-y: auto;',
    'overflow-x: hidden;',
    'max-height: 100%;',
    'z-index: 20000;',  /* Arbitrary, but some apps depend on it... */
  '}',

  /* Copied from: goog/css/menuitem.css */
  /*
   * Copyright 2009 The Closure Library Authors. All Rights Reserved.
   *
   * Use of this source code is governed by the Apache License, Version 2.0.
   * See the COPYING file for details.
   */

  /**
   * Standard styling for menus created by goog.ui.MenuItemRenderer.
   *
   * @author attila@google.com (Attila Bodis)
   */

  /**
   * State: resting.
   *
   * NOTE(mleibman,chrishenry):
   * The RTL support in Closure is provided via two mechanisms -- "rtl" CSS
   * classes and BiDi flipping done by the CSS compiler.  Closure supports RTL
   * with or without the use of the CSS compiler.  In order for them not
   * to conflict with each other, the "rtl" CSS classes need to have the #noflip
   * annotation.  The non-rtl counterparts should ideally have them as well, but,
   * since .goog-menuitem existed without .goog-menuitem-rtl for so long before
   * being added, there is a risk of people having templates where they are not
   * rendering the .goog-menuitem-rtl class when in RTL and instead rely solely
   * on the BiDi flipping by the CSS compiler.  That's why we're not adding the
   * #noflip to .goog-menuitem.
   */
  '.blocklyWidgetDiv .goog-menuitem {',
    'color: #000;',
    'font: normal 13px Arial, sans-serif;',
    'list-style: none;',
    'margin: 0;',
     /* 28px on the left for icon or checkbox; 7em on the right for shortcut. */
    'padding: 4px 7em 4px 28px;',
    'white-space: nowrap;',
  '}',

  /* BiDi override for the resting state. */
  /* #noflip */
  '.blocklyWidgetDiv .goog-menuitem.goog-menuitem-rtl {',
     /* Flip left/right padding for BiDi. */
    'padding-left: 7em;',
    'padding-right: 28px;',
  '}',

  /* If a menu doesn't have checkable items or items with icons, remove padding. */
  '.blocklyWidgetDiv .goog-menu-nocheckbox .goog-menuitem,',
  '.blocklyWidgetDiv .goog-menu-noicon .goog-menuitem {',
    'padding-left: 12px;',
  '}',

  /*
   * If a menu doesn't have items with shortcuts, leave just enough room for
   * submenu arrows, if they are rendered.
   */
  '.blocklyWidgetDiv .goog-menu-noaccel .goog-menuitem {',
    'padding-right: 20px;',
  '}',

  '.blocklyWidgetDiv .goog-menuitem-content {',
    'color: #000;',
    'font: normal 13px Arial, sans-serif;',
  '}',

  /* State: disabled. */
  '.blocklyWidgetDiv .goog-menuitem-disabled .goog-menuitem-accel,',
  '.blocklyWidgetDiv .goog-menuitem-disabled .goog-menuitem-content {',
    'color: #ccc !important;',
  '}',

  '.blocklyWidgetDiv .goog-menuitem-disabled .goog-menuitem-icon {',
    'opacity: 0.3;',
    '-moz-opacity: 0.3;',
    'filter: alpha(opacity=30);',
  '}',

  /* State: hover. */
  '.blocklyWidgetDiv .goog-menuitem-highlight,',
  '.blocklyWidgetDiv .goog-menuitem-hover {',
    'background-color: #d6e9f8;',
     /* Use an explicit top and bottom border so that the selection is visible',
      * in high contrast mode. */
    'border-color: #d6e9f8;',
    'border-style: dotted;',
    'border-width: 1px 0;',
    'padding-bottom: 3px;',
    'padding-top: 3px;',
  '}',

  /* State: selected/checked. */
  '.blocklyWidgetDiv .goog-menuitem-checkbox,',
  '.blocklyWidgetDiv .goog-menuitem-icon {',
    'background-repeat: no-repeat;',
    'height: 16px;',
    'left: 6px;',
    'position: absolute;',
    'right: auto;',
    'vertical-align: middle;',
    'width: 16px;',
  '}',

  /* BiDi override for the selected/checked state. */
  /* #noflip */
  '.blocklyWidgetDiv .goog-menuitem-rtl .goog-menuitem-checkbox,',
  '.blocklyWidgetDiv .goog-menuitem-rtl .goog-menuitem-icon {',
     /* Flip left/right positioning. */
    'left: auto;',
    'right: 6px;',
  '}',

  '.blocklyWidgetDiv .goog-option-selected .goog-menuitem-checkbox,',
  '.blocklyWidgetDiv .goog-option-selected .goog-menuitem-icon {',
     /* Client apps may override the URL at which they serve the sprite. */
    'background: url(//ssl.gstatic.com/editor/editortoolbar.png) no-repeat -512px 0;',
  '}',

  /* Keyboard shortcut ("accelerator") style. */
  '.blocklyWidgetDiv .goog-menuitem-accel {',
    'color: #999;',
     /* Keyboard shortcuts are untranslated; always left-to-right. */
     /* #noflip */
    'direction: ltr;',
    'left: auto;',
    'padding: 0 6px;',
    'position: absolute;',
    'right: 0;',
    'text-align: right;',
  '}',

  /* BiDi override for shortcut style. */
  /* #noflip */
  '.blocklyWidgetDiv .goog-menuitem-rtl .goog-menuitem-accel {',
     /* Flip left/right positioning and text alignment. */
    'left: 0;',
    'right: auto;',
    'text-align: left;',
  '}',

  /* Mnemonic styles. */
  '.blocklyWidgetDiv .goog-menuitem-mnemonic-hint {',
    'text-decoration: underline;',
  '}',

  '.blocklyWidgetDiv .goog-menuitem-mnemonic-separator {',
    'color: #999;',
    'font-size: 12px;',
    'padding-left: 4px;',
  '}',

  /* Copied from: goog/css/menuseparator.css */
  /*
   * Copyright 2009 The Closure Library Authors. All Rights Reserved.
   *
   * Use of this source code is governed by the Apache License, Version 2.0.
   * See the COPYING file for details.
   */

  /**
   * Standard styling for menus created by goog.ui.MenuSeparatorRenderer.
   *
   * @author attila@google.com (Attila Bodis)
   */

  '.blocklyWidgetDiv .goog-menuseparator {',
    'border-top: 1px solid #ccc;',
    'margin: 4px 0;',
    'padding: 0;',
  '}',

  ''
];<|MERGE_RESOLUTION|>--- conflicted
+++ resolved
@@ -494,7 +494,6 @@
     'width: 70px;', // 55px + 17px (usually the browsers scrollbar width)
   '}',
 
-<<<<<<< HEAD
   '.blocklyHorizontalTree {',
     'float: left;',
     'margin: 1px 5px 8px 0;',
@@ -505,15 +504,11 @@
     'margin: 1px 0 8px 5px;',
   '}',
 
-  '.blocklyToolboxDiv[dir="RTL"] .blocklyTreeRow {',
-    'margin-left: 8px;',
-=======
 //  '.blocklyToolboxDiv[dir="RTL"] .blocklyTreeRow {',
 //    'margin-left: 8px;',
 //  '}',
   '.blocklyTreeRow:hover {',
     'cursor: pointer',
->>>>>>> ef5e543e
   '}',
 
   '.blocklyTreeRow:not(.blocklyTreeSelected):hover {',
