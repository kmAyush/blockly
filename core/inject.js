--- conflicted
+++ resolved
@@ -60,8 +60,6 @@
 };
 
 /**
-<<<<<<< HEAD
-=======
  * Parse the provided toolbox tree into a consistent DOM format.
  * @param {Node|string} tree DOM tree of blocks, or text representation of same.
  * @return {Node} DOM tree of blocks, or null.
@@ -217,7 +215,6 @@
 };
 
 /**
->>>>>>> ef5e543e
  * Create the SVG image.
  * @param {!Element} container Containing element.
  * @param {!Blockly.Options} options Dictionary of options.
