--- conflicted
+++ resolved
@@ -31,6 +31,7 @@
 goog.require('Blockly.FieldAngle');
 goog.require('Blockly.FieldCheckbox');
 goog.require('Blockly.FieldColour');
+goog.require('Blockly.FieldRobColour');
 // Date picker commented out since it increases footprint by 60%.
 // Add it only if you need it.
 //goog.require('Blockly.FieldDate');
@@ -78,7 +79,6 @@
 /**
  * The rgb value for block colours in logic category.
  */
-<<<<<<< HEAD
 Blockly.CAT_LOGIC_RGB = "#33B8CA";
 /**
  * The rgb value for block colours in colour category.
@@ -124,53 +124,6 @@
  * The rgb value for block colours in communication category.
  */
 Blockly.CAT_COMMUNICATION_RGB = "#FF69B4";
-=======
-Blockly.CAT_LOGIC_RGB = [ 51, 184, 202 ];
-/**
- * The rgb value for block colours in colour category.
- */
-Blockly.CAT_COLOUR_RGB = [ 235, 195, 0 ];
-/**
- * The rgb value for block colours in lists category.
- */
-Blockly.CAT_LIST_RGB = [ 57, 55, 139 ];
-/**
- * The rgb value for block colours in math category.
- */
-Blockly.CAT_MATH_RGB = [ 0, 90, 148 ];
-/**
- * The rgb value for block colours in procedures category.
- */
-Blockly.CAT_PROCEDURE_RGB = [ 23, 156, 125 ];
-/**
- * The rgb value for block colours in actions category.
- */
-Blockly.CAT_ACTION_RGB = [ 242, 148, 0 ];
-/**
- * The rgb value for block colours in activity category.
- */
-Blockly.CAT_ACTIVITY_RGB = [ 226, 0, 26 ];
-/**
- * The rgb value for block colours in controls category.
- */
-Blockly.CAT_CONTROL_RGB = [ 235, 106, 10 ];
-/**
- * The rgb value for block colours in sensors category.
- */
-Blockly.CAT_SENSOR_RGB = [ 143, 164, 2 ];
-/**
- * The rgb value for block colours in text category.
- */
-Blockly.CAT_TEXT_RGB = [ 177, 200, 0 ];
-/**
- * The rgb value for block colours in variables category.
- */
-Blockly.CAT_VARIABLE_RGB = [ 144, 133, 186 ];
-/**
- * The rgb value for block colours in communication category.
- */
-Blockly.CAT_COMMUNICATION_RGB = [ 255, 105, 180 ];
->>>>>>> eae328ad
 
 /**
  * Sprited icons and images.
