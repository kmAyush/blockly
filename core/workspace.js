/**
 * @license
 * Visual Blocks Editor
 *
 * Copyright 2012 Google Inc.
 * https://developers.google.com/blockly/
 *
 * Licensed under the Apache License, Version 2.0 (the "License");
 * you may not use this file except in compliance with the License.
 * You may obtain a copy of the License at
 *
 *   http://www.apache.org/licenses/LICENSE-2.0
 *
 * Unless required by applicable law or agreed to in writing, software
 * distributed under the License is distributed on an "AS IS" BASIS,
 * WITHOUT WARRANTIES OR CONDITIONS OF ANY KIND, either express or implied.
 * See the License for the specific language governing permissions and
 * limitations under the License.
 */

/**
 * @fileoverview Object representing a workspace.
 * @author fraser@google.com (Neil Fraser)
 */
'use strict';

goog.provide('Blockly.Workspace');

goog.require('goog.math');


/**
 * Class for a workspace.  This is a data structure that contains blocks.
 * There is no UI, and can be created headlessly.
 * @param {Blockly.Options} opt_options Dictionary of options.
 * @constructor
 */
Blockly.Workspace = function(opt_options) {
  /** @type {string} */
  this.id = Blockly.genUid();
  Blockly.Workspace.WorkspaceDB_[this.id] = this;
  /** @type {!Blockly.Options} */
  this.options = opt_options || {};
  /** @type {boolean} */
  this.RTL = !!this.options.RTL;
  /** @type {boolean} */
<<<<<<< HEAD
  this.horizontalLayout = !!this.options.horizontalLayout;
  /** @type {number} */
  this.toolboxPosition = this.options.toolboxPosition;

  /**
   * @type {!Array.<!Blockly.Block>}
   * @private
   */
  this.topBlocks_ = [];
  /**
   * @type {!Array.<!Function>}
   * @private
   */
  this.listeners_ = [];
  /**
   * @type {!Array.<!Blockly.Events.Abstract>}
   * @private
   */
  this.undoStack_ = [];
  /**
   * @type {!Array.<!Blockly.Events.Abstract>}
   * @private
   */
  this.redoStack_ = [];
  /**
   * @type {!Object}
   * @private
   */
  this.blockDB_ = Object.create(null);
=======
  this.checkInTask = this.options.checkInTask;
  /** @type {!Array.<!Blockly.Block>} */
  this.topBlocks_ = [];
  /** @type {boolean} */
  this.variableDeclaration = !!this.options.variableDeclaration;
>>>>>>> ef5e543e
};

/**
 * Workspaces may be headless.
 * @type {boolean} True if visible.  False if headless.
 */
Blockly.Workspace.prototype.rendered = false;

/**
 * Maximum number of undo events in stack.
 * @type {number} 0 to turn off undo, Infinity for unlimited.
 */
Blockly.Workspace.prototype.MAX_UNDO = 1024;

/**
 * Dispose of this workspace.
 * Unlink from all DOM elements to prevent memory leaks.
 */
Blockly.Workspace.prototype.dispose = function() {
  this.listeners_.length = 0;
  this.clear();
  // Remove from workspace database.
  delete Blockly.Workspace.WorkspaceDB_[this.id];
};

/**
 * Angle away from the horizontal to sweep for blocks.  Order of execution is
 * generally top to bottom, but a small angle changes the scan to give a bit of
 * a left to right bias (reversed in RTL).  Units are in degrees.
 * See: http://tvtropes.org/pmwiki/pmwiki.php/Main/DiagonalBilling.
 */
Blockly.Workspace.SCAN_ANGLE = 3;

/**
 * Add a block to the list of top blocks.
 * @param {!Blockly.Block} block Block to remove.
 */
Blockly.Workspace.prototype.addTopBlock = function(block) {
  this.topBlocks_.push(block);
};

/**
 * Remove a block from the list of top blocks.
 * @param {!Blockly.Block} block Block to remove.
 */
Blockly.Workspace.prototype.removeTopBlock = function(block) {
  var found = false;
  for (var child, i = 0; child = this.topBlocks_[i]; i++) {
    if (child == block) {
      this.topBlocks_.splice(i, 1);
      found = true;
      break;
    }
  }
  if (!found) {
    throw 'Block not present in workspace\'s list of top-most blocks.';
  }
};

/**
 * Finds the top-level blocks and returns them.  Blocks are optionally sorted
 * by position; top to bottom (with slight LTR or RTL bias).
 * @param {boolean} ordered Sort the list if true.
 * @return {!Array.<!Blockly.Block>} The top-level block objects.
 */
Blockly.Workspace.prototype.getTopBlocks = function(ordered) {
  // Copy the topBlocks_ list.
  var blocks = [].concat(this.topBlocks_);
  if (ordered && blocks.length > 1) {
    var offset = Math.sin(goog.math.toRadians(Blockly.Workspace.SCAN_ANGLE));
    if (this.RTL) {
      offset *= -1;
    }
    blocks.sort(function(a, b) {
      var aXY = a.getRelativeToSurfaceXY();
      var bXY = b.getRelativeToSurfaceXY();
      return (aXY.y + offset * aXY.x) - (bXY.y + offset * bXY.x);
    });
  }
  return blocks;
};

/**
 * Find all blocks in workspace.  No particular order.
 * @return {!Array.<!Blockly.Block>} Array of blocks.
 */
Blockly.Workspace.prototype.getAllBlocks = function() {
  var blocks = this.getTopBlocks(false);
  for (var i = 0; i < blocks.length; i++) {
    blocks.push.apply(blocks, blocks[i].getChildren());
  }
  return blocks;
};

/**
 * Dispose of all blocks in workspace.
 */
Blockly.Workspace.prototype.clear = function() {
  var existingGroup = Blockly.Events.getGroup();
  if (!existingGroup) {
    Blockly.Events.setGroup(true);
  }
  while (this.topBlocks_.length) {
    this.topBlocks_[0].dispose();
  }
  if (!existingGroup) {
    Blockly.Events.setGroup(false);
  }
};

/**
 * Returns the horizontal offset of the workspace.
 * Intended for LTR/RTL compatibility in XML.
 * Not relevant for a headless workspace.
 * @return {number} Width.
 */
Blockly.Workspace.prototype.getWidth = function() {
  return 0;
};

/**
 * Obtain a newly created block.
 * @param {?string} prototypeName Name of the language object containing
 *     type-specific functions for this block.
 * @param {=string} opt_id Optional ID.  Use this ID if provided, otherwise
 *     create a new id.
 * @return {!Blockly.Block} The created block.
 */
Blockly.Workspace.prototype.newBlock = function(prototypeName, opt_id) {
  return new Blockly.Block(this, prototypeName, opt_id);
};

/**
 * The number of blocks that may be added to the workspace before reaching
 *     the maxBlocks.
 * @return {number} Number of blocks left.
 */
Blockly.Workspace.prototype.remainingCapacity = function() {
  if (isNaN(this.options.maxBlocks)) {
    return Infinity;
  }
  return this.options.maxBlocks - this.getAllBlocks().length;
};

/**
 * Undo or redo the previous action.
 * @param {boolean} redo False if undo, true if redo.
 */
Blockly.Workspace.prototype.undo = function(redo) {
  var inputStack = redo ? this.redoStack_ : this.undoStack_;
  var outputStack = redo ? this.undoStack_ : this.redoStack_;
  var inputEvent = inputStack.pop();
  if (!inputEvent) {
    return;
  }
  var events = [inputEvent];
  // Do another undo/redo if the next one is of the same group.
  while (inputStack.length && inputEvent.group &&
      inputEvent.group == inputStack[inputStack.length - 1].group) {
    events.push(inputStack.pop());
  }
  // Push these popped events on the opposite stack.
  for (var i = 0, event; event = events[i]; i++) {
    outputStack.push(event);
  }
  events = Blockly.Events.filter(events, redo);
  Blockly.Events.recordUndo = false;
  for (var i = 0, event; event = events[i]; i++) {
    event.run(redo);
  }
  Blockly.Events.recordUndo = true;
};

/**
 * Clear the undo/redo stacks.
 */
Blockly.Workspace.prototype.clearUndo = function() {
  this.undoStack_.length = 0;
  this.redoStack_.length = 0;
  // Stop any events already in the firing queue from being undoable.
  Blockly.Events.clearPendingUndo();
};

/**
 * When something in this workspace changes, call a function.
 * @param {!Function} func Function to call.
 * @return {!Function} Function that can be passed to
 *     removeChangeListener.
 */
Blockly.Workspace.prototype.addChangeListener = function(func) {
  this.listeners_.push(func);
  return func;
};

/**
 * Stop listening for this workspace's changes.
 * @param {Function} func Function to stop calling.
 */
Blockly.Workspace.prototype.removeChangeListener = function(func) {
  var i = this.listeners_.indexOf(func);
  if (i != -1) {
    this.listeners_.splice(i, 1);
  }
};

/**
 * Fire a change event.
 * @param {!Blockly.Events.Abstract} event Event to fire.
 */
Blockly.Workspace.prototype.fireChangeListener = function(event) {
  if (event.recordUndo) {
    this.undoStack_.push(event);
    this.redoStack_.length = 0;
    if (this.undoStack_.length > this.MAX_UNDO) {
      this.undoStack_.unshift();
    }
  }
  for (var i = 0, func; func = this.listeners_[i]; i++) {
    func(event);
  }
};

/**
 * Find the block on this workspace with the specified ID.
 * @param {string} id ID of block to find.
 * @return {Blockly.Block} The sought after block or null if not found.
 */
Blockly.Workspace.prototype.getBlockById = function(id) {
  return this.blockDB_[id] || null;
};

/**
 * Database of all workspaces.
 * @private
 */
Blockly.Workspace.WorkspaceDB_ = Object.create(null);

/**
 * Find the workspace with the specified ID.
 * @param {string} id ID of workspace to find.
 * @return {Blockly.Workspace} The sought after workspace or null if not found.
 */
Blockly.Workspace.getById = function(id) {
  return Blockly.Workspace.WorkspaceDB_[id] || null;
};

// Export symbols that would otherwise be renamed by Closure compiler.
Blockly.Workspace.prototype['clear'] = Blockly.Workspace.prototype.clear;
Blockly.Workspace.prototype['clearUndo'] =
    Blockly.Workspace.prototype.clearUndo;
Blockly.Workspace.prototype['addChangeListener'] =
    Blockly.Workspace.prototype.addChangeListener;
Blockly.Workspace.prototype['removeChangeListener'] =
    Blockly.Workspace.prototype.removeChangeListener;<|MERGE_RESOLUTION|>--- conflicted
+++ resolved
@@ -44,7 +44,10 @@
   /** @type {boolean} */
   this.RTL = !!this.options.RTL;
   /** @type {boolean} */
-<<<<<<< HEAD
+  this.checkInTask = this.options.checkInTask;
+  /** @type {boolean} */
+  this.variableDeclaration = !!this.options.variableDeclaration;
+  /** @type {boolean} */
   this.horizontalLayout = !!this.options.horizontalLayout;
   /** @type {number} */
   this.toolboxPosition = this.options.toolboxPosition;
@@ -74,13 +77,6 @@
    * @private
    */
   this.blockDB_ = Object.create(null);
-=======
-  this.checkInTask = this.options.checkInTask;
-  /** @type {!Array.<!Blockly.Block>} */
-  this.topBlocks_ = [];
-  /** @type {boolean} */
-  this.variableDeclaration = !!this.options.variableDeclaration;
->>>>>>> ef5e543e
 };
 
 /**
