--- conflicted
+++ resolved
@@ -54,15 +54,14 @@
    * @private
    */
   this.svgGroup_ = Blockly.createSvgElement('g', {}, null);
-<<<<<<< HEAD
-
-  /**
-   * @type {SVGElement}
-   * @private
-   */
-  this.svgPathDark_ = Blockly.createSvgElement('path',
-      {'class': 'blocklyPathDark', 'transform': 'translate(1,1)'},
-      this.svgGroup_);
+
+//  /**
+//   * @type {SVGElement}
+//   * @private
+//   */
+//  this.svgPathDark_ = Blockly.createSvgElement('path',
+//      {'class': 'blocklyPathDark', 'transform': 'translate(1,1)'},
+//      this.svgGroup_);
 
   /**
    * @type {SVGElement}
@@ -71,29 +70,13 @@
   this.svgPath_ = Blockly.createSvgElement('path', {'class': 'blocklyPath'},
       this.svgGroup_);
 
+  this.svgPathInput_ = [];
   /**
    * @type {SVGElement}
    * @private
    */
-  this.svgPathLight_ = Blockly.createSvgElement('path',
-      {'class': 'blocklyPathLight'}, this.svgGroup_);
-=======
-  /** @type {SVGElement} */
-//  this.svgPathDark_ = Blockly.createSvgElement('path',
-//      {'class': 'blocklyPathDark', 'transform': 'translate(1,1)'},
-//      this.svgGroup_);
-  /** @type {SVGElement} */
-  this.svgPath_ = Blockly.createSvgElement('path', {'class': 'blocklyPath'},
-      this.svgGroup_);
-  /** @type {SVGElement} */
 //  this.svgPathLight_ = Blockly.createSvgElement('path',
 //      {'class': 'blocklyPathLight'}, this.svgGroup_);
-  this.svgPathSelected_ = Blockly.createSvgElement('path', {
-        'class' : 'blocklyPathSelected',
-        'fill' : 'none'
-    }, this.svgGroup_);
-  this.svgPathInput_ = [];
->>>>>>> ef5e543e
   this.svgPath_.tooltip = this;
 
   /** @type {boolean} */
@@ -137,14 +120,9 @@
   for (var i = 0, input; input = this.inputList[i]; i++) {
     input.init();
   }
-  if (this.mutator) {
-    this.mutator.createIcon();
-  }
-  if (this.mutatorPlus) {
-    this.mutatorPlus.createIcon();
-  }
-  if (this.mutatorMinus) {
-    this.mutatorMinus.createIcon();
+  var icons = this.getIcons();
+  for (var i = 0; i < icons.length; i++) {
+    icons[i].createIcon();
   }
   this.updateColour();
   this.updateMovable();
@@ -507,7 +485,6 @@
     this.removeInput(COLLAPSED_INPUT_NAME);
     // Clear any warnings inherited from enclosed blocks.
     this.setWarningText(null);
-    this.setErrorText(null);
   }
   Blockly.BlockSvg.superClass_.setCollapsed.call(this, collapsed);
 
@@ -1044,237 +1021,6 @@
   return this.svgGroup_;
 };
 
-<<<<<<< HEAD
-=======
-// UI constants for rendering blocks.
-/**
- * Horizontal space between elements.
- * @const
- */
-Blockly.BlockSvg.SEP_SPACE_X = 10;
-/**
- * Vertical space between elements.
- * @const
- */
-Blockly.BlockSvg.SEP_SPACE_Y = 10;
-/**
- * Vertical padding around inline elements.
- * @const
- */
-Blockly.BlockSvg.INLINE_PADDING_Y = 5;
-/**
- * Minimum height of a block.
- * @const
- */
-Blockly.BlockSvg.MIN_BLOCK_Y = 25;
-/**
- * Height of horizontal puzzle tab.
- * @const
- */
-Blockly.BlockSvg.TAB_HEIGHT = 20;
-/**
- * Width of horizontal puzzle tab.
- * @const
- */
-Blockly.BlockSvg.TAB_WIDTH = 8;
-/**
- * Width of vertical tab (inc left margin).
- * @const
- */
-Blockly.BlockSvg.NOTCH_WIDTH = 30;
-/**
- * Rounded corner radius.
- * @const
- */
-Blockly.BlockSvg.CORNER_RADIUS = 2;
-/**
- * Do blocks with no previous or output connections have a 'hat' on top?
- * @const
- */
-Blockly.BlockSvg.START_HAT = false;
-/**
- * Path of the top hat's curve.
- * @const
- */
-Blockly.BlockSvg.START_HAT_PATH = 'c 30,-15 70,-15 100,0';
-/**
- * Path of the top hat's curve's highlight in LTR.
- * @const
- */
-Blockly.BlockSvg.START_HAT_HIGHLIGHT_LTR =
-    'c 17.8,-9.2 45.3,-14.9 75,-8.7 M 100.5,0.5';
-/**
- * Path of the top hat's curve's highlight in RTL.
- * @const
- */
-Blockly.BlockSvg.START_HAT_HIGHLIGHT_RTL =
-    'm 25,-8.7 c 29.7,-6.2 57.2,-0.5 75,8.7';
-/**
- * Distance from shape edge to intersect with a curved corner at 45 degrees.
- * Applies to highlighting on around the inside of a curve.
- * @const
- */
-Blockly.BlockSvg.DISTANCE_45_INSIDE = (1 - Math.SQRT1_2) *
-      (Blockly.BlockSvg.CORNER_RADIUS - 0.5) + 0.5;
-/**
- * Distance from shape edge to intersect with a curved corner at 45 degrees.
- * Applies to highlighting on around the outside of a curve.
- * @const
- */
-Blockly.BlockSvg.DISTANCE_45_OUTSIDE = (1 - Math.SQRT1_2) *
-      (Blockly.BlockSvg.CORNER_RADIUS + 0.5) - 0.5;
-/**
- * SVG path for drawing next/previous notch from left to right.
- * @const
- */
-Blockly.BlockSvg.NOTCH_PATH_LEFT = 'h 2.5l 5, 5 5, -5 h 2.5';
-///**
-// * SVG path for drawing next/previous notch from left to right with
-// * highlighting.
-// * @const
-// */
-//Blockly.BlockSvg.NOTCH_PATH_LEFT_HIGHLIGHT = 'l 6,4 3,0 6,-4';
-///**
-// * SVG path for drawing next/previous notch from right to left.
-// * @const
-// */
-Blockly.BlockSvg.NOTCH_PATH_RIGHT = 'h -3.5l -4, 4 -4, -4 h -3.5';
-/**
- * SVG path for drawing jagged teeth at the end of collapsed blocks.
- * @const
- */
-Blockly.BlockSvg.JAGGED_TEETH = 'l 8,0 0,4 8,4 -16,8 8,4';
-/**
- * Height of SVG path for jagged teeth at the end of collapsed blocks.
- * @const
- */
-Blockly.BlockSvg.JAGGED_TEETH_HEIGHT = 20;
-/**
- * Width of SVG path for jagged teeth at the end of collapsed blocks.
- * @const
- */
-Blockly.BlockSvg.JAGGED_TEETH_WIDTH = 15;
-/**
- * SVG path for drawing a horizontal puzzle tab from top to bottom.
- * @const
- */
-Blockly.BlockSvg.TAB_PATH_DOWN_INNER = 
-  'v 4.1 l-5.154 -0.469c0 0 -1.096 3.125 -1.33 4.656s-0.25 3.703 0.406 5.078s '+
-  '1.984 2.688 3.484 2.953s2.375 0.203 2.594 0.219 v 3.5';
-/**
- * SVG path for drawing an outer horizontal puzzle tab from top to bottom.
- * @const
- */
-Blockly.BlockSvg.TAB_PATH_DOWN_OUTER = 
-  'v -5 c-4.217 0.097 -4.471 -0.54 -5.281 -1.609c-1.109 -1.46 -1.159 -3.82 '+
-  '-0.159 -7.12l0.33 -1.061l5.11 0.44 v -5.2';
-/**
- * SVG path for drawing a selected horizontal puzzle tab from top to bottom.
- * @const
- */
-Blockly.BlockSvg.TAB_PATH_DOWN_SELECTED = 'M -1, 4.6 l-4.892 -0.446l-0.561 1.8c-1.109 3.66 -1.01 6.28 0.32 8.021c0.972 1.289 1.758 2.015 5.132 2.015 z';
-///**
-// * SVG path for drawing a horizontal puzzle tab from top to bottom with
-// * highlighting from the upper-right.
-// * @const
-// */
-//Blockly.BlockSvg.TAB_PATH_DOWN_HIGHLIGHT_RTL = 'v 6.5 m -' +
-//    (Blockly.BlockSvg.TAB_WIDTH * 0.97) + ',3 q -' +
-//    (Blockly.BlockSvg.TAB_WIDTH * 0.05) + ',10 ' +
-//    (Blockly.BlockSvg.TAB_WIDTH * 0.3) + ',9.5 m ' +
-//    (Blockly.BlockSvg.TAB_WIDTH * 0.67) + ',-1.9 v 1.4';
-
-/**
- * SVG start point for drawing the top-left corner.
- * @const
- */
-Blockly.BlockSvg.TOP_LEFT_CORNER_START =
-    'm 0,' + Blockly.BlockSvg.CORNER_RADIUS;
-///**
-// * SVG start point for drawing the top-left corner's highlight in RTL.
-// * @const
-// */
-//Blockly.BlockSvg.TOP_LEFT_CORNER_START_HIGHLIGHT_RTL =
-//    'm ' + Blockly.BlockSvg.DISTANCE_45_INSIDE + ',' +
-//    Blockly.BlockSvg.DISTANCE_45_INSIDE;
-///**
-// * SVG start point for drawing the top-left corner's highlight in LTR.
-// * @const
-// */
-//Blockly.BlockSvg.TOP_LEFT_CORNER_START_HIGHLIGHT_LTR =
-//    'm 0.5,' + (Blockly.BlockSvg.CORNER_RADIUS - 0.5);
-/**
- * SVG path for drawing the rounded top-left corner.
- * @const
- */
-Blockly.BlockSvg.TOP_LEFT_CORNER =
-    'A ' + Blockly.BlockSvg.CORNER_RADIUS + ',' +
-    Blockly.BlockSvg.CORNER_RADIUS + ' 0 0,1 ' +
-    Blockly.BlockSvg.CORNER_RADIUS + ',0';
-///**
-// * SVG path for drawing the highlight on the rounded top-left corner.
-// * @const
-// */
-//Blockly.BlockSvg.TOP_LEFT_CORNER_HIGHLIGHT =
-//    'A ' + (Blockly.BlockSvg.CORNER_RADIUS - 0.5) + ',' +
-//    (Blockly.BlockSvg.CORNER_RADIUS - 0.5) + ' 0 0,1 ' +
-//    Blockly.BlockSvg.CORNER_RADIUS + ',0.5';
-/**
- * SVG path for drawing the top-left corner of a statement input.
- * Includes the top notch, a horizontal space, and the rounded inside corner.
- * @const
- */
-Blockly.BlockSvg.INNER_TOP_LEFT_CORNER =
-    Blockly.BlockSvg.NOTCH_PATH_RIGHT + ' h -' +
-    (Blockly.BlockSvg.NOTCH_WIDTH - 15 + 1 - Blockly.BlockSvg.CORNER_RADIUS) +
-    'a ' + Blockly.BlockSvg.CORNER_RADIUS + ',' +
-    Blockly.BlockSvg.CORNER_RADIUS + ' 0 0,0 -' +
-    Blockly.BlockSvg.CORNER_RADIUS + ',' +
-    Blockly.BlockSvg.CORNER_RADIUS;
-/**
- * SVG path for drawing the bottom-left corner of a statement input.
- * Includes the rounded inside corner.
- * @const
- */
-Blockly.BlockSvg.INNER_BOTTOM_LEFT_CORNER =
-    'a ' + Blockly.BlockSvg.CORNER_RADIUS + ',' +
-    Blockly.BlockSvg.CORNER_RADIUS + ' 0 0,0 ' +
-    Blockly.BlockSvg.CORNER_RADIUS + ',' +
-    Blockly.BlockSvg.CORNER_RADIUS;
-///**
-// * SVG path for drawing highlight on the top-left corner of a statement
-// * input in RTL.
-// * @const
-// */
-//Blockly.BlockSvg.INNER_TOP_LEFT_CORNER_HIGHLIGHT_RTL =
-//    'a ' + Blockly.BlockSvg.CORNER_RADIUS + ',' +
-//    Blockly.BlockSvg.CORNER_RADIUS + ' 0 0,0 ' +
-//    (-Blockly.BlockSvg.DISTANCE_45_OUTSIDE - 0.5) + ',' +
-//    (Blockly.BlockSvg.CORNER_RADIUS -
-//    Blockly.BlockSvg.DISTANCE_45_OUTSIDE);
-///**
-// * SVG path for drawing highlight on the bottom-left corner of a statement
-// * input in RTL.
-// * @const
-// */
-//Blockly.BlockSvg.INNER_BOTTOM_LEFT_CORNER_HIGHLIGHT_RTL =
-//    'a ' + (Blockly.BlockSvg.CORNER_RADIUS + 0.5) + ',' +
-//    (Blockly.BlockSvg.CORNER_RADIUS + 0.5) + ' 0 0,0 ' +
-//    (Blockly.BlockSvg.CORNER_RADIUS + 0.5) + ',' +
-//    (Blockly.BlockSvg.CORNER_RADIUS + 0.5);
-///**
-// * SVG path for drawing highlight on the bottom-left corner of a statement
-// * input in LTR.
-// * @const
-// */
-//Blockly.BlockSvg.INNER_BOTTOM_LEFT_CORNER_HIGHLIGHT_LTR =
-//    'a ' + (Blockly.BlockSvg.CORNER_RADIUS + 0.5) + ',' +
-//    (Blockly.BlockSvg.CORNER_RADIUS + 0.5) + ' 0 0,0 ' +
-//    (Blockly.BlockSvg.CORNER_RADIUS -
-//    Blockly.BlockSvg.DISTANCE_45_OUTSIDE) + ',' +
-//    (Blockly.BlockSvg.DISTANCE_45_OUTSIDE + 0.5);
-
->>>>>>> ef5e543e
 /**
  * Dispose of this block.
  * @param {boolean} healStack If true, then try to heal any gap by connecting
@@ -1390,7 +1136,7 @@
   var ripple = Blockly.createSvgElement('circle',
       {'cx': xy.x, 'cy': xy.y, 'r': 0, 'fill': 'none',
        'stroke': '#888', 'stroke-width': 10},
-      this.workspace.options.svg);
+      this.workspace.getParentSvg());
   // Start the animation.
   Blockly.BlockSvg.connectionUiStep_(ripple, new Date(), this.workspace.scale);
 };
@@ -1827,14 +1573,12 @@
  * @param {boolean} intask True if block belongs to a valid task.
  */
 Blockly.BlockSvg.prototype.setInTask = function(inTask) {
-  if (this.inTask == inTask) {
-    return;
-  }
-  Blockly.BlockSvg.superClass_.setInTask.call(this, inTask);
-  if (this.rendered) {
-    this.updateDisabled();
-  }
-  this.workspace.fireChangeEvent();
+  if (this.inTask != inTask) {
+    Blockly.BlockSvg.superClass_.setInTask.call(this, inTask);
+    if (this.rendered) {
+      this.updateDisabled();
+    }
+  }
 };
 
 /**
@@ -1949,7 +1693,6 @@
   }
 };
 
-<<<<<<< HEAD
 /**
  * Remove an input from this block.
  * @param {string} name The name of the input.
@@ -1964,38 +1707,6 @@
     this.render();
     // Removing an input will cause the block to change shape.
     this.bumpNeighbours_();
-=======
-  // Fetch the block's coordinates on the surface for use in anchoring
-  // the connections.
-  var connectionsXY = this.getRelativeToSurfaceXY();
-
-  // Assemble the block's path.
-  var steps = [];
-  var inlineSteps = [];
-  // The highlighting applies to edges facing the upper-left corner.
-  // Since highlighting is a two-pixel wide border, it would normally overhang
-  // the edge of the block by a pixel. So undersize all measurements by a pixel.
-  var highlightSteps = [];
-  var highlightInlineSteps = [];
-
-  this.renderDrawTop_(steps, highlightSteps, connectionsXY,
-      inputRows.rightEdge);
-  var cursorY = this.renderDrawRight_(steps, highlightSteps, inlineSteps,
-      highlightInlineSteps, connectionsXY, inputRows, iconWidth);
-  this.renderDrawBottom_(steps, highlightSteps, connectionsXY, cursorY);
-  this.renderDrawLeft_(steps, highlightSteps, connectionsXY, cursorY);
-
-  var pathString = steps.join(' ') + '\n' + inlineSteps.join(' ');
-  this.svgPath_.setAttribute('d', pathString);
-//  this.svgPathDark_.setAttribute('d', pathString);
-//  pathString = highlightSteps.join(' ') + '\n' + highlightInlineSteps.join(' ');
-//  this.svgPathLight_.setAttribute('d', pathString);
-  if (this.RTL) {
-    // Mirror the block's path.
-    this.svgPath_.setAttribute('transform', 'scale(-1 1)');
-//    this.svgPathLight_.setAttribute('transform', 'scale(-1 1)');
-//    this.svgPathDark_.setAttribute('transform', 'translate(1,1) scale(-1 1)');
->>>>>>> ef5e543e
   }
 };
 
@@ -2004,7 +1715,6 @@
  * @param {number} inputIndex Index of the input to move.
  * @param {number} refIndex Index of input that should be after the moved input.
  */
-<<<<<<< HEAD
 Blockly.BlockSvg.prototype.moveNumberedInputBefore = function(
     inputIndex, refIndex) {
   Blockly.BlockSvg.superClass_.moveNumberedInputBefore.call(this, inputIndex,
@@ -2015,46 +1725,6 @@
     // Moving an input will cause the block to change shape.
     this.bumpNeighbours_();
   }
-=======
-Blockly.BlockSvg.prototype.renderDrawTop_ =
-    function(steps, highlightSteps, connectionsXY, rightEdge) {
-  // Position the cursor at the top-left starting point.
-  if (this.squareTopLeftCorner_) {
-    steps.push('m 0,0');
-    highlightSteps.push('m 0.5,0.5');
-    if (this.startHat_) {
-      steps.push(Blockly.BlockSvg.START_HAT_PATH);
-//      highlightSteps.push(this.RTL ?
-//          Blockly.BlockSvg.START_HAT_HIGHLIGHT_RTL :
-//          Blockly.BlockSvg.START_HAT_HIGHLIGHT_LTR);
-    }
-  } else {
-    steps.push(Blockly.BlockSvg.TOP_LEFT_CORNER_START);
-//    highlightSteps.push(this.RTL ?
-//        Blockly.BlockSvg.TOP_LEFT_CORNER_START_HIGHLIGHT_RTL :
-//        Blockly.BlockSvg.TOP_LEFT_CORNER_START_HIGHLIGHT_LTR);
-    // Top-left rounded corner.
-    steps.push(Blockly.BlockSvg.TOP_LEFT_CORNER);
-    highlightSteps.push(Blockly.BlockSvg.TOP_LEFT_CORNER_HIGHLIGHT);
-  }
-
-  // Top edge.
-  if (this.previousConnection) {
-    steps.push('H', Blockly.BlockSvg.NOTCH_WIDTH - 15);
-//    highlightSteps.push('H', Blockly.BlockSvg.NOTCH_WIDTH - 15);
-    steps.push(Blockly.BlockSvg.NOTCH_PATH_LEFT);
-//    highlightSteps.push(Blockly.BlockSvg.NOTCH_PATH_LEFT_HIGHLIGHT);
-    // Create previous block connection.
-    var connectionX = connectionsXY.x + (this.RTL ?
-        -Blockly.BlockSvg.NOTCH_WIDTH : Blockly.BlockSvg.NOTCH_WIDTH);
-    var connectionY = connectionsXY.y;
-    this.previousConnection.moveTo(connectionX, connectionY);
-    // This connection will be tightened when the parent renders.
-  }
-  steps.push('H', rightEdge);
-//  highlightSteps.push('H', rightEdge - 0.5);
-  this.width = rightEdge;
->>>>>>> ef5e543e
 };
 
 /**
@@ -2066,7 +1736,6 @@
  * @return {!Blockly.Input} The input object created.
  * @private
  */
-<<<<<<< HEAD
 Blockly.BlockSvg.prototype.appendInput_ = function(type, name) {
   var input = Blockly.BlockSvg.superClass_.appendInput_.call(this, type, name);
 
@@ -2074,264 +1743,6 @@
     this.render();
     // Adding an input will cause the block to change shape.
     this.bumpNeighbours_();
-=======
-Blockly.BlockSvg.prototype.renderDrawRight_ = function(steps, highlightSteps,
-    inlineSteps, highlightInlineSteps, connectionsXY, inputRows, iconWidth) {
-  for (var i = 0; i < this.svgPathInput_.length; i++) {
-    var node = this.svgPathInput_[i];
-    this.svgGroup_.removeChild(node);
-  }
-  this.svgPathInput_ = [];
-  var cursorX;
-  var cursorY = 0;
-  var connectionX, connectionY;
-  for (var y = 0, row; row = inputRows[y]; y++) {
-    cursorX = Blockly.BlockSvg.SEP_SPACE_X;
-    if (y == 0) {
-      cursorX += this.RTL ? -iconWidth : iconWidth;
-    }
-//    highlightSteps.push('M', (inputRows.rightEdge - 0.5) + ',' +
-//        (cursorY + 0.5));
-    if (this.isCollapsed()) {
-      // Jagged right edge.
-      var input = row[0];
-      var fieldX = cursorX;
-      var fieldY = cursorY;
-      this.renderFields_(input.fieldRow, fieldX, fieldY);
-      steps.push(Blockly.BlockSvg.JAGGED_TEETH);
-//      highlightSteps.push('h 8');
-      var remainder = row.height - Blockly.BlockSvg.JAGGED_TEETH_HEIGHT;
-      steps.push('v', remainder);
-//      if (this.RTL) {
-//        highlightSteps.push('v 3.9 l 7.2,3.4 m -14.5,8.9 l 7.3,3.5');
-//        highlightSteps.push('v', remainder - 0.7);
-//      }
-      this.width += Blockly.BlockSvg.JAGGED_TEETH_WIDTH;
-    } else if (row.type == Blockly.BlockSvg.INLINE) {
-      // Inline inputs.
-      for (var x = 0, input; input = row[x]; x++) {
-        var fieldX = cursorX;
-        var fieldY = cursorY;
-        if (row.thicker) {
-          // Lower the field slightly.
-          fieldY += Blockly.BlockSvg.INLINE_PADDING_Y;
-        }
-        // TODO: Align inline field rows (left/right/centre).
-        cursorX = this.renderFields_(input.fieldRow, fieldX, fieldY);
-        if (input.type != Blockly.DUMMY_INPUT) {
-          cursorX += input.renderWidth + Blockly.BlockSvg.SEP_SPACE_X;
-        }
-        if (input.type == Blockly.INPUT_VALUE) {
-          inlineSteps.push('M', (cursorX - Blockly.BlockSvg.SEP_SPACE_X) +
-                           ',' + (cursorY + Blockly.BlockSvg.INLINE_PADDING_Y));
-          inlineSteps.push('h', Blockly.BlockSvg.TAB_WIDTH - 2 -
-                           input.renderWidth);
-          inlineSteps.push('v', '1');
-          inlineSteps.push(Blockly.BlockSvg.TAB_PATH_DOWN_INNER);
-          this.drawInputType_(input, y, cursorX - Blockly.BlockSvg.SEP_SPACE_X+Blockly.BlockSvg.TAB_WIDTH - 2 -
-                           input.renderWidth, cursorY + Blockly.BlockSvg.INLINE_PADDING_Y+1);
-          inlineSteps.push('v', input.renderHeight -
-                                Blockly.BlockSvg.TAB_HEIGHT);
-          inlineSteps.push('h', input.renderWidth + 2 -
-                           Blockly.BlockSvg.TAB_WIDTH);
-          inlineSteps.push('z');
-//          if (this.RTL) {
-//            // Highlight right edge, around back of tab, and bottom.
-//            highlightInlineSteps.push('M',
-//                (cursorX - Blockly.BlockSvg.SEP_SPACE_X - 2.5 +
-//                 Blockly.BlockSvg.TAB_WIDTH - input.renderWidth) + ',' +
-//                (cursorY + Blockly.BlockSvg.INLINE_PADDING_Y + 0.5));
-//            highlightInlineSteps.push(
-//                Blockly.BlockSvg.TAB_PATH_DOWN_HIGHLIGHT_RTL);
-//            highlightInlineSteps.push('v',
-//                input.renderHeight - Blockly.BlockSvg.TAB_HEIGHT + 2.5);
-//            highlightInlineSteps.push('h',
-//                input.renderWidth - Blockly.BlockSvg.TAB_WIDTH + 2);
-//          } else {
-//            // Highlight right edge, bottom.
-//            highlightInlineSteps.push('M',
-//                (cursorX - Blockly.BlockSvg.SEP_SPACE_X + 0.5) + ',' +
-//                (cursorY + Blockly.BlockSvg.INLINE_PADDING_Y + 0.5));
-//            highlightInlineSteps.push('v', input.renderHeight + 1);
-//            highlightInlineSteps.push('h', Blockly.BlockSvg.TAB_WIDTH - 2 -
-//                                           input.renderWidth);
-//            // Short highlight glint at bottom of tab.
-//            highlightInlineSteps.push('M',
-//                (cursorX - input.renderWidth - Blockly.BlockSvg.SEP_SPACE_X +
-//                 0.9) + ',' + (cursorY + Blockly.BlockSvg.INLINE_PADDING_Y +
-//                 Blockly.BlockSvg.TAB_HEIGHT - 0.7));
-//            highlightInlineSteps.push('l',
-//                (Blockly.BlockSvg.TAB_WIDTH * 0.46) + ',-2.1');
-//          }
-          // Create inline input connection.
-          if (this.RTL) {
-            connectionX = connectionsXY.x - cursorX -
-                Blockly.BlockSvg.TAB_WIDTH + Blockly.BlockSvg.SEP_SPACE_X +
-                input.renderWidth + 1;
-          } else {
-            connectionX = connectionsXY.x + cursorX +
-                Blockly.BlockSvg.TAB_WIDTH - Blockly.BlockSvg.SEP_SPACE_X -
-                input.renderWidth - 1;
-          }
-          connectionY = connectionsXY.y + cursorY +
-              Blockly.BlockSvg.INLINE_PADDING_Y + 1;
-          input.connection.moveTo(connectionX, connectionY);
-          if (input.connection.targetConnection) {
-            input.connection.tighten_();
-          }
-        }
-      }
-
-      cursorX = Math.max(cursorX, inputRows.rightEdge);
-      this.width = Math.max(this.width, cursorX);
-      steps.push('H', cursorX);
-//      highlightSteps.push('H', cursorX - 0.5);
-      steps.push('v', row.height);
-//      if (this.RTL) {
-//        highlightSteps.push('v', row.height - 1);
-//      }
-    } else if (row.type == Blockly.INPUT_VALUE) {
-      // External input.
-      var input = row[0];
-      var fieldX = cursorX;
-      var fieldY = cursorY;
-      if (input.align != Blockly.ALIGN_LEFT) {
-        var fieldRightX = inputRows.rightEdge - input.fieldWidth -
-            Blockly.BlockSvg.TAB_WIDTH - 2 * Blockly.BlockSvg.SEP_SPACE_X;
-        if (input.align == Blockly.ALIGN_RIGHT) {
-          fieldX += fieldRightX;
-        } else if (input.align == Blockly.ALIGN_CENTRE) {
-          fieldX += fieldRightX / 2;
-        }
-      }
-      this.renderFields_(input.fieldRow, fieldX, fieldY);
-      steps.push(Blockly.BlockSvg.TAB_PATH_DOWN_INNER);
-      this.drawInputType_(input, y, inputRows.rightEdge, cursorY);
-      var v = row.height - Blockly.BlockSvg.TAB_HEIGHT;
-      steps.push('v', v);
-//      if (this.RTL) {
-//        // Highlight around back of tab.
-//        highlightSteps.push(Blockly.BlockSvg.TAB_PATH_DOWN_HIGHLIGHT_RTL);
-//        highlightSteps.push('v', v + 0.5);
-//      } else {
-//        // Short highlight glint at bottom of tab.
-//        highlightSteps.push('M', (inputRows.rightEdge - 5) + ',' +
-//            (cursorY + Blockly.BlockSvg.TAB_HEIGHT - 0.7));
-//        highlightSteps.push('l', (Blockly.BlockSvg.TAB_WIDTH * 0.46) +
-//            ',-2.1');
-//      }
-      // Create external input connection.
-      connectionX = connectionsXY.x +
-          (this.RTL ? -inputRows.rightEdge - 1 : inputRows.rightEdge + 1);
-      connectionY = connectionsXY.y + cursorY;
-      input.connection.moveTo(connectionX, connectionY);
-      if (input.connection.targetConnection) {
-        input.connection.tighten_();
-        this.width = Math.max(this.width, inputRows.rightEdge +
-            input.connection.targetBlock().getHeightWidth().width -
-            Blockly.BlockSvg.TAB_WIDTH + 1);
-      }
-    } else if (row.type == Blockly.DUMMY_INPUT) {
-      // External naked field.
-      var input = row[0];
-      var fieldX = cursorX;
-      var fieldY = cursorY;
-      if (input.align != Blockly.ALIGN_LEFT) {
-        var fieldRightX = inputRows.rightEdge - input.fieldWidth -
-            2 * Blockly.BlockSvg.SEP_SPACE_X;
-        if (inputRows.hasValue) {
-          fieldRightX -= Blockly.BlockSvg.TAB_WIDTH;
-        }
-        if (input.align == Blockly.ALIGN_RIGHT) {
-          fieldX += fieldRightX;
-        } else if (input.align == Blockly.ALIGN_CENTRE) {
-          fieldX += fieldRightX / 2;
-        }
-      }
-      this.renderFields_(input.fieldRow, fieldX, fieldY);
-      steps.push('v', row.height);
-      if (this.RTL) {
-        highlightSteps.push('v', row.height - 1);
-      }
-    } else if (row.type == Blockly.NEXT_STATEMENT) {
-      // Nested statement.
-      var input = row[0];
-      if (y == 0) {
-        // If the first input is a statement stack, add a small row on top.
-        steps.push('v', Blockly.BlockSvg.SEP_SPACE_Y);
-        if (this.RTL) {
-          highlightSteps.push('v', Blockly.BlockSvg.SEP_SPACE_Y - 1);
-        }
-        cursorY += Blockly.BlockSvg.SEP_SPACE_Y;
-      }
-      var fieldX = cursorX;
-      var fieldY = cursorY;
-      if (input.align != Blockly.ALIGN_LEFT) {
-        var fieldRightX = inputRows.statementEdge - input.fieldWidth -
-            2 * Blockly.BlockSvg.SEP_SPACE_X;
-        if (input.align == Blockly.ALIGN_RIGHT) {
-          fieldX += fieldRightX;
-        } else if (input.align == Blockly.ALIGN_CENTRE) {
-          fieldX += fieldRightX / 2;
-        }
-      }
-      this.renderFields_(input.fieldRow, fieldX, fieldY);
-      cursorX = inputRows.statementEdge + Blockly.BlockSvg.NOTCH_WIDTH;
-      steps.push('H', cursorX + 1);
-      steps.push(Blockly.BlockSvg.INNER_TOP_LEFT_CORNER);
-      steps.push('v', row.height - 2 * Blockly.BlockSvg.CORNER_RADIUS);
-      steps.push(Blockly.BlockSvg.INNER_BOTTOM_LEFT_CORNER);
-      steps.push('H', inputRows.rightEdge);
-//      if (this.RTL) {
-//        highlightSteps.push('M',
-//            (cursorX - Blockly.BlockSvg.NOTCH_WIDTH +
-//             Blockly.BlockSvg.DISTANCE_45_OUTSIDE) +
-//            ',' + (cursorY + Blockly.BlockSvg.DISTANCE_45_OUTSIDE));
-//        highlightSteps.push(
-//            Blockly.BlockSvg.INNER_TOP_LEFT_CORNER_HIGHLIGHT_RTL);
-//        highlightSteps.push('v',
-//            row.height - 2 * Blockly.BlockSvg.CORNER_RADIUS);
-//        highlightSteps.push(
-//            Blockly.BlockSvg.INNER_BOTTOM_LEFT_CORNER_HIGHLIGHT_RTL);
-//        highlightSteps.push('H', inputRows.rightEdge - 0.5);
-//      } else {
-//        highlightSteps.push('M',
-//            (cursorX - Blockly.BlockSvg.NOTCH_WIDTH +
-//             Blockly.BlockSvg.DISTANCE_45_OUTSIDE) + ',' +
-//            (cursorY + row.height - Blockly.BlockSvg.DISTANCE_45_OUTSIDE));
-//        highlightSteps.push(
-//            Blockly.BlockSvg.INNER_BOTTOM_LEFT_CORNER_HIGHLIGHT_LTR);
-//        highlightSteps.push('H', inputRows.rightEdge - 0.5);
-//      }
-      // Create statement connection.
-      connectionX = connectionsXY.x + (this.RTL ? -cursorX : cursorX + 1);
-      connectionY = connectionsXY.y + cursorY + 1;
-      input.connection.moveTo(connectionX, connectionY);
-      if (input.connection.targetConnection) {
-        input.connection.tighten_();
-        this.width = Math.max(this.width, inputRows.statementEdge +
-            input.connection.targetBlock().getHeightWidth().width);
-      }
-      if (y == inputRows.length - 1 ||
-          inputRows[y + 1].type == Blockly.NEXT_STATEMENT) {
-        // If the final input is a statement stack, add a small row underneath.
-        // Consecutive statement stacks are also separated by a small divider.
-        steps.push('v', Blockly.BlockSvg.SEP_SPACE_Y);
-//        if (this.RTL) {
-//          highlightSteps.push('v', Blockly.BlockSvg.SEP_SPACE_Y - 1);
-//        }
-        cursorY += Blockly.BlockSvg.SEP_SPACE_Y;
-      }
-    }
-    cursorY += row.height;
-  }
-  if (!inputRows.length) {
-    cursorY = Blockly.BlockSvg.MIN_BLOCK_Y;
-    steps.push('V', cursorY);
-//    if (this.RTL) {
-//      highlightSteps.push('V', cursorY - 1);
-//    }
->>>>>>> ef5e543e
   }
   return input;
 };
@@ -2344,26 +1755,11 @@
  * @return {!Array.<!Blockly.Connection>} Array of connections.
  * @private
  */
-<<<<<<< HEAD
 Blockly.BlockSvg.prototype.getConnections_ = function(all) {
   var myConnections = [];
   if (all || this.rendered) {
     if (this.outputConnection) {
       myConnections.push(this.outputConnection);
-=======
-Blockly.BlockSvg.prototype.renderDrawBottom_ =
-    function(steps, highlightSteps, connectionsXY, cursorY) {
-  this.height = cursorY + 1;  // Add one for the shadow.
-  if (this.nextConnection) {
-    steps.push('H', Blockly.BlockSvg.NOTCH_WIDTH +
-        ' ' + Blockly.BlockSvg.NOTCH_PATH_RIGHT);
-    // Create next block connection.
-    var connectionX;
-    if (this.RTL) {
-      connectionX = connectionsXY.x - Blockly.BlockSvg.NOTCH_WIDTH;
-    } else {
-      connectionX = connectionsXY.x + Blockly.BlockSvg.NOTCH_WIDTH;
->>>>>>> ef5e543e
     }
     if (this.previousConnection) {
       myConnections.push(this.previousConnection);
@@ -2371,7 +1767,6 @@
     if (this.nextConnection) {
       myConnections.push(this.nextConnection);
     }
-<<<<<<< HEAD
     if (all || !this.collapsed_) {
       for (var i = 0, input; input = this.inputList[i]; i++) {
         if (input.connection) {
@@ -2379,21 +1774,6 @@
         }
       }
     }
-=======
-  } else {
-    steps.push('H', Blockly.BlockSvg.CORNER_RADIUS);
-    steps.push('a', Blockly.BlockSvg.CORNER_RADIUS + ',' +
-               Blockly.BlockSvg.CORNER_RADIUS + ' 0 0,1 -' +
-               Blockly.BlockSvg.CORNER_RADIUS + ',-' +
-               Blockly.BlockSvg.CORNER_RADIUS);
-//    if (!this.RTL) {
-//      highlightSteps.push('M', Blockly.BlockSvg.DISTANCE_45_INSIDE + ',' +
-//          (cursorY - Blockly.BlockSvg.DISTANCE_45_INSIDE));
-//      highlightSteps.push('A', (Blockly.BlockSvg.CORNER_RADIUS - 0.5) + ',' +
-//          (Blockly.BlockSvg.CORNER_RADIUS - 0.5) + ' 0 0,1 ' +
-//          '0.5,' + (cursorY - Blockly.BlockSvg.CORNER_RADIUS));
-//    }
->>>>>>> ef5e543e
   }
   return myConnections;
 };
@@ -2404,74 +1784,6 @@
  * @return {!Blockly.RenderedConnection} A new connection of the specified type.
  * @private
  */
-<<<<<<< HEAD
 Blockly.BlockSvg.prototype.makeConnection_ = function(type) {
   return new Blockly.RenderedConnection(this, type);
-=======
-Blockly.BlockSvg.prototype.renderDrawLeft_ =
-    function(steps, highlightSteps, connectionsXY, cursorY) {
-  if (this.svgPathOutput_) {
-    this.svgGroup_.removeChild(this.svgPathOutput_); 
-  }
-  if (this.outputConnection) {
-    // Create output connection.
-    this.outputConnection.moveTo(connectionsXY.x, connectionsXY.y);
-    // This connection will be tightened when the parent renders.
-    steps.push('V', Blockly.BlockSvg.TAB_HEIGHT);
-    if (!this.outputConnection.check_) {  
-      steps.push(Blockly.BlockSvg.TAB_PATH_DOWN_OUTER);
-//    if (this.RTL) {
-//      highlightSteps.push('M', (Blockly.BlockSvg.TAB_WIDTH * -0.25) + ',8.4');
-//      highlightSteps.push('l', (Blockly.BlockSvg.TAB_WIDTH * -0.45) + ',-2.1');
-//    } else {
-//      highlightSteps.push('V', Blockly.BlockSvg.TAB_HEIGHT - 1.5);
-//      highlightSteps.push('m', (Blockly.BlockSvg.TAB_WIDTH * -0.92) +
-//                          ',-0.5 q ' + (Blockly.BlockSvg.TAB_WIDTH * -0.19) +
-//                          ',-5.5 0,-11');
-//      highlightSteps.push('m', (Blockly.BlockSvg.TAB_WIDTH * 0.92) +
-//                          ',1 V 0.5 H 1');
-//    }
-    } else {
-      var type = this.outputConnection.check_[0];
-      var color = Blockly.DATA_TYPE[type];
-      this.svgPathOutput_ = Blockly.createSvgElement('path', {
-           'd' : ('M 0,' + Blockly.BlockSvg.TAB_HEIGHT + 
-                           Blockly.BlockSvg.TAB_PATH_DOWN_OUTER + 'z'),
-           'fill' : color,
-           'class' : 'outputType'
-           }, null);
-      this.svgGroup_.insertBefore(this.svgPathOutput_, this.svgPathSelected_);
-      this.width += Blockly.BlockSvg.TAB_WIDTH;
-    }
-  }
-//  } else if (!this.RTL) {
-//    if (this.squareTopLeftCorner_) {
-//      // Statement block in a stack.
-//      highlightSteps.push('V', 0.5);
-//    } else {
-//      highlightSteps.push('V', Blockly.BlockSvg.CORNER_RADIUS);
-//    }
-//  }
-  steps.push('z');
-};
-
-Blockly.BlockSvg.prototype.drawInputType_ = function(input, y, fieldX, fieldY) {
-  if (input.connection.check_ && !input.connection.targetConnection) {
-    var type = input.connection.check_[0];
-    var color = Blockly.DATA_TYPE[type];
-    var svgPathInput = Blockly.createSvgElement('path', {
-    //'id' : this.id + '_' + this.svgPathInput_.length,
-      'd' : 'M ' + (fieldX) + ',' + (fieldY + 2.6) + 
-      'l-6.188 -0.547c0 0 -1.781 4.781 -1.938 7.281s0.578 4.594 0.984 '+
-      '5.281s1.719 2.234 3.016 2.797s3.172 0.641 4.125 0.641',
-      'fill' : 'none',
-      'stroke' : color,
-      'stroke-width' : '3px'
-    }, null);
-    this.svgPathInput_.push(svgPathInput);
-    this.svgGroup_.insertBefore(this.svgPathInput_[
-    this.svgPathInput_.length - 1],
-    this.svgPathSelected_);
-  }
->>>>>>> ef5e543e
 };