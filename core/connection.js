/**
 * @license
 * Visual Blocks Editor
 *
 * Copyright 2011 Google Inc.
 * https://developers.google.com/blockly/
 *
 * Licensed under the Apache License, Version 2.0 (the "License");
 * you may not use this file except in compliance with the License.
 * You may obtain a copy of the License at
 *
 *   http://www.apache.org/licenses/LICENSE-2.0
 *
 * Unless required by applicable law or agreed to in writing, software
 * distributed under the License is distributed on an "AS IS" BASIS,
 * WITHOUT WARRANTIES OR CONDITIONS OF ANY KIND, either express or implied.
 * See the License for the specific language governing permissions and
 * limitations under the License.
 */

/**
 * @fileoverview Components for creating connections between blocks.
 * @author fraser@google.com (Neil Fraser)
 */
'use strict';

goog.provide('Blockly.Connection');

goog.require('goog.asserts');
goog.require('goog.dom');


/**
 * Class for a connection between blocks.
 * @param {!Blockly.Block} source The block establishing this connection.
 * @param {number} type The type of the connection.
 * @constructor
 */
Blockly.Connection = function(source, type) {
  /**
   * @type {!Blockly.Block}
   * @private
   */
  this.sourceBlock_ = source;
  /** @type {number} */
  this.type = type;
  // Shortcut for the databases for this connection's workspace.
  if (source.workspace.connectionDBList) {
    this.db_ = source.workspace.connectionDBList[type];
    this.dbOpposite_ =
        source.workspace.connectionDBList[Blockly.OPPOSITE_TYPE[type]];
    this.hidden_ = !this.db_;
  }
};

/**
 * Constants for checking whether two connections are compatible.
 */
Blockly.Connection.CAN_CONNECT = 0;
Blockly.Connection.REASON_SELF_CONNECTION = 1;
Blockly.Connection.REASON_WRONG_TYPE = 2;
Blockly.Connection.REASON_TARGET_NULL = 3;
Blockly.Connection.REASON_CHECKS_FAILED = 4;
Blockly.Connection.REASON_DIFFERENT_WORKSPACES = 5;

/**
 * Connection this connection connects to.  Null if not connected.
 * @type {Blockly.Connection}
 */
Blockly.Connection.prototype.targetConnection = null;

/**
 * List of compatible value types.  Null if all types are compatible.
 * @type {Array}
 * @private
 */
Blockly.Connection.prototype.check_ = null;

/**
 * DOM representation of a shadow block, or null if none.
 * @type {Element}
 * @private
 */
Blockly.Connection.prototype.shadowDom_ = null;

/**
 * Horizontal location of this connection.
 * @type {number}
 * @private
 */
Blockly.Connection.prototype.x_ = 0;

/**
 * Vertical location of this connection.
 * @type {number}
 * @private
 */
Blockly.Connection.prototype.y_ = 0;

/**
 * Has this connection been added to the connection database?
 * @type {boolean}
 * @private
 */
Blockly.Connection.prototype.inDB_ = false;

/**
 * Connection database for connections of this type on the current workspace.
 * @type {Blockly.ConnectionDB}
 * @private
 */
Blockly.Connection.prototype.db_ = null;

/**
 * Connection database for connections compatible with this type on the
 * current workspace.
 * @type {Blockly.ConnectionDB}
 * @private
 */
Blockly.Connection.prototype.dbOpposite_ = null;

/**
 * Whether this connections is hidden (not tracked in a database) or not.
 * @type {boolean}
 * @private
 */
Blockly.Connection.prototype.hidden_ = null;

/**
 * Connect two connections together.  This is the connection on the superior
 * block.
 * @param {!Blockly.Connection} childConnection Connection on inferior block.
 * @private
 */
Blockly.Connection.prototype.connect_ = function(childConnection) {
  var parentConnection = this;
  var parentBlock = parentConnection.getSourceBlock();
  var childBlock = childConnection.getSourceBlock();
  // Disconnect any existing parent on the child connection.
  if (childConnection.isConnected()) {
    childConnection.disconnect();
  }
  if (parentConnection.isConnected()) {
    // Other connection is already connected to something.
    // Disconnect it and reattach it or bump it as needed.
    var orphanBlock = parentConnection.targetBlock();
    var shadowDom = parentConnection.getShadowDom();
    // Temporarily set the shadow DOM to null so it does not respawn.
    parentConnection.setShadowDom(null);
    // Displaced shadow blocks dissolve rather than reattaching or bumping.
    if (orphanBlock.isShadow()) {
      // Save the shadow block so that field values are preserved.
      shadowDom = Blockly.Xml.blockToDom(orphanBlock);
      orphanBlock.dispose();
      orphanBlock = null;
    } else if (parentConnection.type == Blockly.INPUT_VALUE) {
      // Value connections.
      // If female block is already connected, disconnect and bump the male.
      if (!orphanBlock.outputConnection) {
        throw 'Orphan block does not have an output connection.';
      }
      // Attempt to reattach the orphan at the end of the newly inserted
      // block.  Since this block may be a row, walk down to the end
      // or to the first (and only) shadow block.
      var connection = Blockly.Connection.lastConnectionInRow_(
          childBlock, orphanBlock);
      if (connection) {
        orphanBlock.outputConnection.connect(connection);
        orphanBlock = null;
      }
    } else if (parentConnection.type == Blockly.NEXT_STATEMENT) {
      // Statement connections.
      // Statement blocks may be inserted into the middle of a stack.
      // Split the stack.
      if (!orphanBlock.previousConnection) {
        throw 'Orphan block does not have a previous connection.';
      }
      // Attempt to reattach the orphan at the bottom of the newly inserted
      // block.  Since this block may be a stack, walk down to the end.
      var newBlock = childBlock;
      while (newBlock.nextConnection) {
        if (newBlock.nextConnection.isConnected()) {
          newBlock = newBlock.getNextBlock();
        } else {
          if (orphanBlock.previousConnection.checkType_(
              newBlock.nextConnection)) {
            newBlock.nextConnection.connect(orphanBlock.previousConnection);
            orphanBlock = null;
          }
          break;
        }
      }
    }
    if (orphanBlock) {
      // Unable to reattach orphan.
      parentConnection.disconnect();
      if (Blockly.Events.recordUndo) {
        // Bump it off to the side after a moment.
        var group = Blockly.Events.getGroup();
        setTimeout(function() {
          // Verify orphan hasn't been deleted or reconnected (user on meth).
          if (orphanBlock.workspace && !orphanBlock.getParent()) {
            Blockly.Events.setGroup(group);
            if (orphanBlock.outputConnection) {
              orphanBlock.outputConnection.bumpAwayFrom_(parentConnection);
            } else if (orphanBlock.previousConnection) {
              orphanBlock.previousConnection.bumpAwayFrom_(parentConnection);
            }
            Blockly.Events.setGroup(false);
          }
        }, Blockly.BUMP_DELAY);
      }
    }
    // Restore the shadow DOM.
    parentConnection.setShadowDom(shadowDom);
  }

  var event;
  if (Blockly.Events.isEnabled()) {
    event = new Blockly.Events.Move(childBlock);
  }
  // Establish the connections.
  Blockly.Connection.connectReciprocally_(parentConnection, childConnection);
  // Demote the inferior block so that one is a child of the superior one.
  childBlock.setParent(parentBlock);
  if (event) {
    event.recordNew();
    Blockly.Events.fire(event);
  }
};

/**
 * Sever all links to this connection (not including from the source object).
 */
Blockly.Connection.prototype.dispose = function() {
  if (this.isConnected()) {
    throw 'Disconnect connection before disposing of it.';
  }
  if (this.inDB_) {
    this.db_.removeConnection_(this);
  }
  if (Blockly.highlightedConnection_ == this) {
    Blockly.highlightedConnection_ = null;
  }
  if (Blockly.localConnection_ == this) {
    Blockly.localConnection_ = null;
  }
  this.db_ = null;
  this.dbOpposite_ = null;
};

/**
 * Get the source block for this connection.
 * @return {Blockly.Block} The source block, or null if there is none.
 */
Blockly.Connection.prototype.getSourceBlock = function() {
  return this.sourceBlock_;
};

/**
 * Does the connection belong to a superior block (higher in the source stack)?
 * @return {boolean} True if connection faces down or right.
 */
Blockly.Connection.prototype.isSuperior = function() {
  return this.type == Blockly.INPUT_VALUE ||
      this.type == Blockly.NEXT_STATEMENT;
};

/**
 * Is the connection connected?
 * @return {boolean} True if connection is connected to another connection.
 */
Blockly.Connection.prototype.isConnected = function() {
  return !!this.targetConnection;
};

/**
 * Checks whether the current connection can connect with the target
 * connection.
 * @param {Blockly.Connection} target Connection to check compatibility with.
 * @return {number} Blockly.Connection.CAN_CONNECT if the connection is legal,
 *    an error code otherwise.
 * @private
 */
Blockly.Connection.prototype.canConnectWithReason_ = function(target) {
  if (!target) {
    return Blockly.Connection.REASON_TARGET_NULL;
  } else if (this.sourceBlock_ &&
      target.getSourceBlock() == this.sourceBlock_) {
    return Blockly.Connection.REASON_SELF_CONNECTION;
  } else if (target.type != Blockly.OPPOSITE_TYPE[this.type]) {
    return Blockly.Connection.REASON_WRONG_TYPE;
  } else if (this.sourceBlock_ && target.getSourceBlock() &&
      this.sourceBlock_.workspace !== target.getSourceBlock().workspace) {
    return Blockly.Connection.REASON_DIFFERENT_WORKSPACES;
  } else if (!this.checkType_(target)) {
    return Blockly.Connection.REASON_CHECKS_FAILED;
  }
  return Blockly.Connection.CAN_CONNECT;
};

/**
 * Checks whether the current connection and target connection are compatible
 * and throws an exception if they are not.
 * @param {Blockly.Connection} target The connection to check compatibility
 *    with.
 * @private
 */
Blockly.Connection.prototype.checkConnection_ = function(target) {
  switch (this.canConnectWithReason_(target)) {
    case Blockly.Connection.CAN_CONNECT:
      break;
    case Blockly.Connection.REASON_SELF_CONNECTION:
      throw 'Attempted to connect a block to itself.';
    case Blockly.Connection.REASON_DIFFERENT_WORKSPACES:
      // Usually this means one block has been deleted.
      throw 'Blocks not on same workspace.';
    case Blockly.Connection.REASON_WRONG_TYPE:
      throw 'Attempt to connect incompatible types.';
    case Blockly.Connection.REASON_TARGET_NULL:
      throw 'Target connection is null.';
    case Blockly.Connection.REASON_CHECKS_FAILED:
      throw 'Connection checks failed.';
    default:
      throw 'Unknown connection failure: this should never happen!';
  }
};

/**
 * Check if the two connections can be dragged to connect to each other.
 * @param {!Blockly.Connection} candidate A nearby connection to check.
 * @return {boolean} True if the connection is allowed, false otherwise.
 */
Blockly.Connection.prototype.isConnectionAllowed = function(candidate) {
  // Type checking.
  var canConnect = this.canConnectWithReason_(candidate);
  if (canConnect != Blockly.Connection.CAN_CONNECT &&
      canConnect != Blockly.Connection.REASON_MUST_DISCONNECT) {
    return false;
  }

  // Don't offer to connect an already connected left (male) value plug to
  // an available right (female) value plug.  Don't offer to connect the
  // bottom of a statement block to one that's already connected.
  if (candidate.type == Blockly.OUTPUT_VALUE ||
      candidate.type == Blockly.PREVIOUS_STATEMENT) {
    if (candidate.isConnected() || this.isConnected()) {
      return false;
    }
  }

  // Offering to connect the left (male) of a value block to an already
  // connected value pair is ok, we'll splice it in.
  // However, don't offer to splice into an immovable block.
  if (candidate.type == Blockly.INPUT_VALUE && candidate.isConnected() &&
      !candidate.targetBlock().isMovable() &&
      !candidate.targetBlock().isShadow()) {
    return false;
  }

  // Don't let a block with no next connection bump other blocks out of the
  // stack.
  if (this.type == Blockly.PREVIOUS_STATEMENT &&
      candidate.isConnected() &&
      !this.sourceBlock_.nextConnection) {
    return false;
  }

  // Don't let blocks try to connect to themselves or ones they nest.
  if (Blockly.draggingConnections_.indexOf(candidate) != -1) {
    return false;
  }

  return true;
};

/**
 * Connect this connection to another connection.
 * @param {!Blockly.Connection} otherConnection Connection to connect to.
 */
Blockly.Connection.prototype.connect = function(otherConnection) {
  if (this.targetConnection == otherConnection) {
    // Already connected together.  NOP.
    return;
  }
  this.checkConnection_(otherConnection);
  // Determine which block is superior (higher in the source stack).
  if (this.isSuperior()) {
    // Superior block.
    this.connect_(otherConnection);
  } else {
    // Inferior block.
    otherConnection.connect_(this);
  }
};

/**
 * Update two connections to target each other.
 * @param {Blockly.Connection} first The first connection to update.
 * @param {Blockly.Connection} second The second conneciton to update.
 * @private
 */
Blockly.Connection.connectReciprocally_ = function(first, second) {
  goog.asserts.assert(first && second, 'Cannot connect null connections.');
  first.targetConnection = second;
  second.targetConnection = first;
};

/**
 * Does the given block have one and only one connection point that will accept
 * an orphaned block?
 * @param {!Blockly.Block} block The superior block.
 * @param {!Blockly.Block} orphanBlock The inferior block.
 * @return {Blockly.Connection} The suitable connection point on 'block',
 *     or null.
 * @private
 */
Blockly.Connection.singleConnection_ = function(block, orphanBlock) {
  var connection = false;
  for (var i = 0; i < block.inputList.length; i++) {
    var thisConnection = block.inputList[i].connection;
    if (thisConnection && thisConnection.type == Blockly.INPUT_VALUE &&
        orphanBlock.outputConnection.checkType_(thisConnection)) {
      if (connection) {
        return null;  // More than one connection.
      }
      connection = thisConnection;
    }
  }
  return connection;
};

/**
 * Walks down a row a blocks, at each stage checking if there are any
 * connections that will accept the orphaned block.  If at any point there
 * are zero or multiple eligible connections, returns null.  Otherwise
 * returns the only input on the last block in the chain.
 * Terminates early for shadow blocks.
 * @param {!Blockly.Block} startBlock The block on which to start the search.
 * @param {!Blockly.Block} orphanBlock The block that is looking for a home.
 * @return {Blockly.Connection} The suitable connection point on the chain
 *    of blocks, or null.
 * @private
 */
Blockly.Connection.lastConnectionInRow_ = function(startBlock, orphanBlock) {
  var newBlock = startBlock;
  var connection;
  while (connection = Blockly.Connection.singleConnection_(
      /** @type {!Blockly.Block} */ (newBlock), orphanBlock)) {
    // '=' is intentional in line above.
    newBlock = connection.targetBlock();
    if (!newBlock || newBlock.isShadow()) {
      return connection;
    }
  }
  return null;
};

/**
 * Disconnect this connection.
 */
Blockly.Connection.prototype.disconnect = function() {
  var otherConnection = this.targetConnection;
  goog.asserts.assert(otherConnection, 'Source connection not connected.');
  goog.asserts.assert(otherConnection.targetConnection == this,
      'Target connection not connected to source connection.');

  var parentBlock, childBlock, parentConnection;
  if (this.isSuperior()) {
    // Superior block.
    parentBlock = this.sourceBlock_;
    childBlock = otherConnection.getSourceBlock();
    parentConnection = this;
  } else {
    // Inferior block.
    parentBlock = otherConnection.getSourceBlock();
    childBlock = this.sourceBlock_;
    parentConnection = otherConnection;
  }
  this.disconnectInternal_(parentBlock, childBlock);
  parentConnection.respawnShadow_();
};

/**
 * Disconnect two blocks that are connected by this connection.
 * @param {!Blockly.Block} parentBlock The superior block.
 * @param {!Blockly.Block} childBlock The inferior block.
 * @private
 */
Blockly.Connection.prototype.disconnectInternal_ = function(parentBlock,
    childBlock) {
  var event;
  if (Blockly.Events.isEnabled()) {
    event = new Blockly.Events.Move(childBlock);
  }
<<<<<<< HEAD
  var otherConnection = this.targetConnection;
  otherConnection.targetConnection = null;
  this.targetConnection = null;
  childBlock.setParent(null);
  if (event) {
    event.recordNew();
    Blockly.Events.fire(event);
=======
  rootBlock.moveBy(dx, dy);
  rootBlock.setInTask(false);
};

/**
 * Change the connection's coordinates.
 * @param {number} x New absolute x coordinate.
 * @param {number} y New absolute y coordinate.
 */
Blockly.Connection.prototype.moveTo = function(x, y) {
  // Remove it from its old location in the database (if already present)
  if (this.inDB_) {
    this.db_.removeConnection_(this);
  }
  this.x_ = x;
  this.y_ = y;
  // Insert it into its new location in the database.
  if (!this.hidden_) {
    this.db_.addConnection_(this);
  }
};

/**
 * Change the connection's coordinates.
 * @param {number} dx Change to x coordinate.
 * @param {number} dy Change to y coordinate.
 */
Blockly.Connection.prototype.moveBy = function(dx, dy) {
  this.moveTo(this.x_ + dx, this.y_ + dy);
};

/**
 * Add highlighting around this connection.
 */
Blockly.Connection.prototype.highlight = function() {
  var steps;
  if (this.type == Blockly.INPUT_VALUE || this.type == Blockly.OUTPUT_VALUE) {
    var tabWidth = this.sourceBlock_.RTL ? -Blockly.BlockSvg.TAB_WIDTH :
        Blockly.BlockSvg.TAB_WIDTH;
    steps = 
      'M -1, 4.6 l-4.892 -0.446l-0.561 1.8c-1.109 3.66 -1.01 6.28 0.32 8.021c'+
      '0.972 1.289 1.758 2.015 5.132 2.015 z';
  } else {
    if (this.sourceBlock_.RTL) {
      steps = 'm 20,0 h -5 ' + Blockly.BlockSvg.NOTCH_PATH_RIGHT + ' h -5';
    } else {
      steps = 'm -20,0 h 5 ' + Blockly.BlockSvg.NOTCH_PATH_LEFT + ' h 5';
    }
>>>>>>> ef5e543e
  }
};

/**
 * Respawn the shadow block if there was one connected to the this connection.
 * @return {Blockly.Block} The newly spawned shadow block, or null if none was
 *    spawned.
 * @private
 */
Blockly.Connection.prototype.respawnShadow_ = function() {
  var parentBlock = this.getSourceBlock();
  var shadow = this.getShadowDom();
  if (parentBlock.workspace && shadow && Blockly.Events.recordUndo) {
    var blockShadow =
        Blockly.Xml.domToBlock(shadow, parentBlock.workspace);
    if (blockShadow.outputConnection) {
      this.connect(blockShadow.outputConnection);
    } else if (blockShadow.previousConnection) {
      this.connect(blockShadow.previousConnection);
    } else {
      throw 'Child block does not have output or previous statement.';
    }
    return blockShadow;
  }
  return null;
};

/**
 * Returns the block that this connection connects to.
 * @return {Blockly.Block} The connected block or null if none is connected.
 */
Blockly.Connection.prototype.targetBlock = function() {
  if (this.isConnected()) {
    return this.targetConnection.getSourceBlock();
  }
  return null;
};

/**
 * Is this connection compatible with another connection with respect to the
 * value type system.  E.g. square_root("Hello") is not compatible.
 * @param {!Blockly.Connection} otherConnection Connection to compare against.
 * @return {boolean} True if the connections share a type.
 * @private
 */
Blockly.Connection.prototype.checkType_ = function(otherConnection) {
  if (!this.check_ || !otherConnection.check_) {
    // One or both sides are promiscuous enough that anything will fit.
    return true;
  }
  // Find any intersection in the check lists.
  for (var i = 0; i < this.check_.length; i++) {
    if (otherConnection.check_.indexOf(this.check_[i]) != -1) {
      return true;
    }
  }
  // No intersection.
  return false;
};

/**
 * Change a connection's compatibility.
 * @param {*} check Compatible value type or list of value types.
 *     Null if all types are compatible.
 * @return {!Blockly.Connection} The connection being modified
 *     (to allow chaining).
 */
Blockly.Connection.prototype.setCheck = function(check) {
  if (check) {
    // Ensure that check is in an array.
    if (!goog.isArray(check)) {
      check = [check];
    }
    this.check_ = check;
    // The new value type may not be compatible with the existing connection.
    if (this.isConnected() && !this.checkType_(this.targetConnection)) {
      var child = this.isSuperior() ? this.targetBlock() : this.sourceBlock_;
      child.unplug();
      // Bump away.
      this.sourceBlock_.bumpNeighbours_();
    }
    if (this.sourceBlock_.rendered) {
      this.sourceBlock_.render();
    }
  } else {
    this.check_ = null;
  }
  return this;
};

/**
 * Change a connection's shadow block.
 * @param {Element} shadow DOM representation of a block or null.
 */
Blockly.Connection.prototype.setShadowDom = function(shadow) {
  this.shadowDom_ = shadow;
};

/**
 * Return a connection's shadow block.
 * @return {Element} shadow DOM representation of a block or null.
 */
Blockly.Connection.prototype.getShadowDom = function() {
  return this.shadowDom_;
};<|MERGE_RESOLUTION|>--- conflicted
+++ resolved
@@ -493,7 +493,6 @@
   if (Blockly.Events.isEnabled()) {
     event = new Blockly.Events.Move(childBlock);
   }
-<<<<<<< HEAD
   var otherConnection = this.targetConnection;
   otherConnection.targetConnection = null;
   this.targetConnection = null;
@@ -501,56 +500,6 @@
   if (event) {
     event.recordNew();
     Blockly.Events.fire(event);
-=======
-  rootBlock.moveBy(dx, dy);
-  rootBlock.setInTask(false);
-};
-
-/**
- * Change the connection's coordinates.
- * @param {number} x New absolute x coordinate.
- * @param {number} y New absolute y coordinate.
- */
-Blockly.Connection.prototype.moveTo = function(x, y) {
-  // Remove it from its old location in the database (if already present)
-  if (this.inDB_) {
-    this.db_.removeConnection_(this);
-  }
-  this.x_ = x;
-  this.y_ = y;
-  // Insert it into its new location in the database.
-  if (!this.hidden_) {
-    this.db_.addConnection_(this);
-  }
-};
-
-/**
- * Change the connection's coordinates.
- * @param {number} dx Change to x coordinate.
- * @param {number} dy Change to y coordinate.
- */
-Blockly.Connection.prototype.moveBy = function(dx, dy) {
-  this.moveTo(this.x_ + dx, this.y_ + dy);
-};
-
-/**
- * Add highlighting around this connection.
- */
-Blockly.Connection.prototype.highlight = function() {
-  var steps;
-  if (this.type == Blockly.INPUT_VALUE || this.type == Blockly.OUTPUT_VALUE) {
-    var tabWidth = this.sourceBlock_.RTL ? -Blockly.BlockSvg.TAB_WIDTH :
-        Blockly.BlockSvg.TAB_WIDTH;
-    steps = 
-      'M -1, 4.6 l-4.892 -0.446l-0.561 1.8c-1.109 3.66 -1.01 6.28 0.32 8.021c'+
-      '0.972 1.289 1.758 2.015 5.132 2.015 z';
-  } else {
-    if (this.sourceBlock_.RTL) {
-      steps = 'm 20,0 h -5 ' + Blockly.BlockSvg.NOTCH_PATH_RIGHT + ' h -5';
-    } else {
-      steps = 'm -20,0 h 5 ' + Blockly.BlockSvg.NOTCH_PATH_LEFT + ' h 5';
-    }
->>>>>>> ef5e543e
   }
 };
 
