--- conflicted
+++ resolved
@@ -546,7 +546,6 @@
   }
 
   this.svgGroup_.style.display = 'block';
-  
   if (opt_colour) {
     this.svgBackground_.setAttribute('fill', opt_colour);
   }
@@ -837,25 +836,12 @@
       // Beyond capacity.
       return;
     }
-<<<<<<< HEAD
     Blockly.Events.disable();
     var block = flyout.placeNewBlock_(originBlock);
     Blockly.Events.enable();
     if (Blockly.Events.isEnabled()) {
       Blockly.Events.setGroup(true);
       Blockly.Events.fire(new Blockly.Events.Create(block));
-=======
-    // Create the new block by cloning the block in the flyout (via XML).
-    var statement_list = [];
-    var xml = Blockly.Xml.blockToDom_(originBlock, statement_list);
-    var xmlBlockList = [];
-    xmlBlockList.push(xml);
-    var block = Blockly.Xml.domToBlock(workspace, xmlBlockList);
-    // Place it in the same spot as the flyout copy.
-    var svgRootOld = originBlock.getSvgRoot();
-    if (!svgRootOld) {
-      throw 'originBlock is not rendered.';
->>>>>>> ef5e543e
     }
     if (flyout.autoClose) {
       flyout.hide();
@@ -915,9 +901,9 @@
     scale = targetWorkspace.scale;
     xyOld.y += scrollY / scale - scrollY;
   }
-
   // Create the new block by cloning the block in the flyout (via XML).
-  var xml = Blockly.Xml.blockToDom(originBlock);
+  var statement_list = [];
+  var xml = Blockly.Xml.blockToDom(originBlock, statement_list);
   var block = Blockly.Xml.domToBlock(xml, targetWorkspace);
   var svgRootNew = block.getSvgRoot();
   if (!svgRootNew) {
